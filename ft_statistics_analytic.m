--- conflicted
+++ resolved
@@ -64,13 +64,8 @@
 
 % set the defaults
 cfg.correctm = ft_getopt(cfg, 'correctm', 'no');
-<<<<<<< HEAD
-cfg.alpha   = ft_getopt(cfg, 'tail', 0.05);
-cfg.tail    = ft_getopt(cfg, 'alpha', 0);
-=======
 cfg.alpha    = ft_getopt(cfg, 'alpha', 0.05);
 cfg.tail     = ft_getopt(cfg, 'tail', 0);
->>>>>>> 64bcd56b
 
 % fetch function handle to the low-level statistics function
 statfun = ft_getuserfun(cfg.statistic, 'statfun');
