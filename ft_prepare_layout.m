--- conflicted
+++ resolved
@@ -983,21 +983,6 @@
   
 end % create outline if style=2d
 
-<<<<<<< HEAD
-% make the subset as specified in cfg.channel
-cfg.channel = ft_channelselection(cfg.channel, setdiff(layout.label, {'COMNT', 'SCALE'}));  % COMNT and SCALE are not really channels
-chansel     = match_str(layout.label, cat(1, cfg.channel(:), 'COMNT', 'SCALE'));            % include COMNT and SCALE, keep all channels in the order of the layout
-% return the layout for the subset of channels
-layout.pos    = layout.pos(chansel,:);
-layout.label  = layout.label(chansel);
-if ~strcmp(cfg.style, '3d')
-  % these don't exist for the 3D layout
-  layout.width  = layout.width(chansel(:));
-  layout.height = layout.height(chansel(:));
-end
-=======
->>>>>>> be0b3bb3
-
 %%%%%%%%%%%%%%%%%%%%%%%%%%%%%%%%%%%%%%%%%%%%%%%%%%%%%%%%%%%%%%%%%%%%%%%%%%%%%%%%
 % apply the montage, e.g. convert from monopolar to bipolar channels
 %%%%%%%%%%%%%%%%%%%%%%%%%%%%%%%%%%%%%%%%%%%%%%%%%%%%%%%%%%%%%%%%%%%%%%%%%%%%%%%%
@@ -1028,15 +1013,6 @@
 %%%%%%%%%%%%%%%%%%%%%%%%%%%%%%%%%%%%%%%%%%%%%%%%%%%%%%%%%%%%%%%%%%%%%%%%%%%%%%%%
 if ~any(strcmp('COMNT', layout.label)) && strcmpi(cfg.style, '2d') && ~skipcomnt
   % add a placeholder for the comment in the upper left corner
-<<<<<<< HEAD
-  layout.label{end+1}    = 'COMNT';
-  layout.width(end+1,1)  = mean(layout.width);
-  layout.height(end+1,1) = mean(layout.height);
-  if ~isempty(layout.pos)
-    XY = layout.pos;
-  else
-    XY = cat(1, layout.outline{:}, layout.mask{:});
-=======
   layout.label{end+1}  = 'COMNT';
   layout.width(end+1)  = mean(layout.width);
   layout.height(end+1) = mean(layout.height);
@@ -1046,7 +1022,6 @@
   end
   if isfield(layout, 'mask')
     XY = cat(1, XY, layout.mask{:});
->>>>>>> be0b3bb3
   end
   layout.pos(end+1,:)  = [min(XY(:,1)) min(XY(:,2))];
 elseif any(strcmp('COMNT', layout.label)) && skipcomnt
@@ -1060,15 +1035,6 @@
 
 if ~any(strcmp('SCALE', layout.label)) && strcmpi(cfg.style, '2d') && ~skipscale
   % add a placeholder for the scale in the upper right corner
-<<<<<<< HEAD
-  layout.label{end+1}    = 'SCALE';
-  layout.width(end+1,1)  = mean(layout.width);
-  layout.height(end+1,1) = mean(layout.height);
-  if ~isempty(layout.pos)
-    XY = layout.pos;
-  else
-    XY = cat(1, layout.outline{:}, layout.mask{:});
-=======
   layout.label{end+1}  = 'SCALE';
   layout.width(end+1)  = mean(layout.width);
   layout.height(end+1) = mean(layout.height);
@@ -1078,7 +1044,6 @@
   end
   if isfield(layout, 'mask')
     XY = cat(1, XY, layout.mask{:});
->>>>>>> be0b3bb3
   end
   layout.pos(end+1,:)  = [max(XY(:,1)) min(XY(:,2))];
 elseif any(strcmp('SCALE', layout.label)) && skipscale
@@ -1119,12 +1084,6 @@
   error('writing a 3D layout to an output file is not supported');
 end
 
-<<<<<<< HEAD
-% ensure proper format of some of label (see bug 1909 -roevdmei)
-layout.label  = layout.label(:);
-
-=======
->>>>>>> be0b3bb3
 % do the general cleanup and bookkeeping at the end of the function
 ft_postamble provenance
 ft_postamble previous data
@@ -1332,16 +1291,9 @@
   Width  = ones(size(X)) * mindist * 0.8;
   Height = ones(size(X)) * mindist * 0.6;
   layout.pos    = [X Y];
-<<<<<<< HEAD
   layout.width  = Width(:);
   layout.height = Height(:);
   layout.label  = label(:);
-=======
-  layout.width  = Width;
-  layout.height = Height;
-  layout.pos    = prj;
-  layout.label  = label;
->>>>>>> be0b3bb3
 end
 
 
