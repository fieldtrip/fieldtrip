--- conflicted
+++ resolved
@@ -123,11 +123,8 @@
 
 dimord = getdimord(varargin{1}, cfg.parameter);
 dimsiz = getdimsiz(varargin{1}, cfg.parameter);
+dimsiz(end+1:length(dimtok)) = 1; % there can be additional trailing singleton dimensions
 dimtok = tokenize(dimord, '_');
-<<<<<<< HEAD
-=======
-dimsiz(end+1:length(dimtok)) = 1; % there can be additional trailing singleton dimensions
->>>>>>> 64bcd56b
 rptdim = find( strcmp(dimtok, 'subj') |  strcmp(dimtok, 'rpt') |  strcmp(dimtok, 'rpttap'));
 datdim = find(~strcmp(dimtok, 'subj') & ~strcmp(dimtok, 'rpt') & ~strcmp(dimtok, 'rpttap'));
 datsiz = dimsiz(datdim);
@@ -225,8 +222,7 @@
 stat = copyfields(varargin{1}, stat, {'freq', 'time', 'pos', 'dim', 'transform'});
 
 % these were only present to inform the low-level functions
-cfg = rmfield(cfg, 'dim');
-cfg = rmfield(cfg, 'dimord');
+cfg = removefields(cfg, {'dim', 'dimord', 'tri', 'inside'});
 
 % do the general cleanup and bookkeeping at the end of the function
 ft_postamble debug
