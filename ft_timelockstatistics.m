--- conflicted
+++ resolved
@@ -75,10 +75,7 @@
 
 % check if the input cfg is valid for this function
 cfg = ft_checkconfig(cfg, 'required',    {'method', 'design'});
-<<<<<<< HEAD
-=======
 cfg = ft_checkconfig(cfg, 'forbidden',   {'trials'}); % this used to be present until 24 Dec 2014, but was deemed too confusing by Robert
->>>>>>> 64bcd56b
 
 % check if the input data is valid for this function
 for i=1:length(varargin)
@@ -116,11 +113,8 @@
 
 dimord = getdimord(varargin{1}, cfg.parameter);
 dimsiz = getdimsiz(varargin{1}, cfg.parameter);
+dimsiz(end+1:length(dimtok)) = 1; % there can be additional trailing singleton dimensions
 dimtok = tokenize(dimord, '_');
-<<<<<<< HEAD
-=======
-dimsiz(end+1:length(dimtok)) = 1; % there can be additional trailing singleton dimensions
->>>>>>> 64bcd56b
 rptdim = find( strcmp(dimtok, 'subj') |  strcmp(dimtok, 'rpt') |  strcmp(dimtok, 'rpttap'));
 datdim = find(~strcmp(dimtok, 'subj') & ~strcmp(dimtok, 'rpt') & ~strcmp(dimtok, 'rpttap'));
 datsiz = dimsiz(datdim);
@@ -218,8 +212,7 @@
 stat = copyfields(varargin{1}, stat, {'time', 'label'});
 
 % these were only present to inform the low-level functions
-cfg = rmfield(cfg, 'dim');
-cfg = rmfield(cfg, 'dimord');
+cfg = removefields(cfg, {'dim', 'dimord'});
 
 % do the general cleanup and bookkeeping at the end of the function
 ft_postamble debug
