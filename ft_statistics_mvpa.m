--- conflicted
+++ resolved
@@ -221,7 +221,6 @@
 if isfield(cfg, 'timextime')
     ft_warning('The parameter cfg.timextime has been removed, setting cfg.generalize = ''time'' instead')
     cfg.generalize = 'time';
-<<<<<<< HEAD
 end
 if isfield(cfg, 'searchlight')
     ft_warning('The parameter cfg.searchlight has been removed, setting cfg.search = ''chan'' instead')
@@ -230,7 +229,7 @@
 
 %% check if any cfg parameters are incompatible
 if ~strcmp(cfg.generalize,'no') && isempty(strfind(cfg.dimord, cfg.generalize))
-    ft_error('cfg.generalize has been set to ''%s'' but there is no such dimension since dimord is ''%s''', cfg.generalize, cfg.dimord)
+    ft_error('cfg.generalize is ''%s'' but there is no such dimension since dimord is ''%s''', cfg.generalize, cfg.dimord)
 end
 
 if ~strcmp(cfg.generalize,'no') && n_extra_dim < 1
@@ -265,54 +264,6 @@
 end
 
 %% define search dimensions
-ft_checkopt(cfg,      'search',     {'char' 'cell' 'empty'});
-if any(ismember(dimord_cell,'time')), 	 cfg.search = ft_getopt(cfg, 'search','time', true);
-elseif any(ismember(dimord_cell,'freq')), cfg.search = ft_getopt(cfg, 'search','freq', true);
-else,                                cfg.search = ft_getopt(cfg, 'search','',     true);
-=======
-end
-if isfield(cfg, 'searchlight')
-    ft_warning('The parameter cfg.searchlight has been removed, setting cfg.search = ''chan'' instead')
-    cfg.search = {'chan'};
-end
-
-%% check if any cfg parameters are incompatible
-if ~strcmp(cfg.generalize,'no') && isempty(strfind(cfg.dimord, cfg.generalize))
-    ft_error('cfg.generalize is ''%s'' but there is no such dimension since dimord is ''%s''', cfg.generalize, cfg.dimord)
-end
-
-if ~strcmp(cfg.generalize,'no') && n_extra_dim < 1
-  ft_warning('cfg.generalize = ''%s'' but there does not seem to be such a dimension in the data', cfg.generalize);
-  cfg.timextime = 'no';
-end
-
-%% extract dimensions from cfg.dimord or guess them
-if isfield(cfg,'dimord')
-    dimord_cell = [{'rpt'} strsplit(cfg.dimord,'_')];
-else
-    ft_warning('no dimord found, trying to guess it')
-    % identify the calling function to know whether its timelock or freq data
-    [calling, I] = dbstack;
-    calling = calling(I+1).name;
-    is_timelock = strcmp(calling, 'ft_timelockstatistics');
-    is_freq     = strcmp(calling, 'ft_freqstatistics');
-    dimord_cell = [];
-    if is_timelock, dimord_cell= {'rpt' 'chan' 'time'};
-    elseif is_freq, dimord_cell = {'rpt' 'chan' 'freq' 'time'}; end
-    dimord_cell = dimord_cell(1:n_extra_dim+1);
-end
-
-% if data has been averaged over time/chans we must account for this in dimord
-if isfield(cfg,'avgoverchan') && strcmp(cfg.avgoverchan,'yes'), dimord_cell(ismember(dimord_cell,'chan')) = []; end
-if isfield(cfg,'avgovertime') && strcmp(cfg.avgovertime,'yes'), dimord_cell(ismember(dimord_cell,'time')) = []; end
-if isfield(cfg,'avgoverfreq') && strcmp(cfg.avgoverfreq,'yes'), dimord_cell(ismember(dimord_cell,'freq')) = []; end
-
-cfg.mvpa.dimension_names = get_nice_dimnames(dimord_cell); % nice names for console output in MVPA-Light
-if numel(cfg.mvpa.dimension_names)==1
-    cfg.mvpa.dimension_names = [cfg.mvpa.dimension_names {''}]; % fix to get correct feedback
-end
-
-%% define search dimensions
 ft_checkopt(cfg,     'search',     {'char' 'cell' 'empty'});
 
 if ~(isempty(cfg.generalize) || strcmp(cfg.generalize,'no'))
@@ -324,7 +275,6 @@
     cfg.search = ft_getopt(cfg, 'search','freq', true);
 else
     cfg.search = ft_getopt(cfg, 'search','',     true);
->>>>>>> d19f6670
 end
 
 if isempty(cfg.search) 
@@ -336,9 +286,21 @@
     n_search = numel(cfg.search);
 end
 
-<<<<<<< HEAD
-if ~all(ismember(cfg.search, {'time' 'freq' 'chan' ''}))
-    ft_error('cfg.search can only take the values: time freq chan')
+% if ~all(ismember(cfg.search, {'time' 'freq' 'chan' ''}))
+%     ft_error('cfg.search can only take the values: time freq chan')
+% end
+
+%% sanity checks on search dimension
+% check whether search dimension exists in data
+for ii = 1:numel(cfg.search)
+    if isempty(strfind(cfg.dimord, cfg.search{ii}))
+        ft_error('cfg.search is ''%s'' but there is no such dimension since data since dimord is ''%s''', cfg.search{ii}, cfg.dimord)
+    end
+end
+
+% check whether generalization dimension is also a search dimension
+if ~isempty(cfg.generalize) && ~strcmp(cfg.generalize,'no') && ~ismember(cfg.generalize, cfg.search)
+    ft_error('cfg.generalize is ''%s'' but there is no such search dimension since cfg.search is ''%s''', cfg.generalize, strjoin(cfg.search))
 end
 
 dimord = strjoin(dimord_cell,'_');
@@ -361,47 +323,7 @@
 
 %% Call MVPA-Light
 % MVPA-Light has a number of different high-level functions. Here, we need
-% to map the FieldTrip data to the most suited high-level function by
-=======
-% if ~all(ismember(cfg.search, {'time' 'freq' 'chan' ''}))
-%     ft_error('cfg.search can only take the values: time freq chan')
-% end
-
-%% sanity checks on search dimension
-% check whether search dimension exists in data
-for ii = 1:numel(cfg.search)
-    if isempty(strfind(cfg.dimord, cfg.search{ii}))
-        ft_error('cfg.search is ''%s'' but there is no such dimension since data since dimord is ''%s''', cfg.search{ii}, cfg.dimord)
-    end
-end
-
-% check whether generalization dimension is also a search dimension
-if ~isempty(cfg.generalize) && ~strcmp(cfg.generalize,'no') && ~ismember(cfg.generalize, cfg.search)
-    ft_error('cfg.generalize is ''%s'' but there is no such search dimension since cfg.search is ''%s''', cfg.generalize, strjoin(cfg.search))
-end
-
-dimord = strjoin(dimord_cell,'_');
-
-%% neighbours
-has_neighbours = ~isempty(cfg.mvpa.neighbours);
-
-if has_neighbours
-    % convert neighbours from struct array to matrix
-    if isstruct(cfg.mvpa.neighbours)
-        cfg.mvpa.neighbours = channelconnectivity(struct('neighbours',cfg.mvpa.neighbours, 'channel', {cfg.channel}));
-    elseif iscell(cfg.mvpa.neighbours)
-        for ii=1:numel(cfg.mvpa.neighbours)
-            if isstruct(cfg.mvpa.neighbours{ii})
-                cfg.mvpa.neighbours{ii} = channelconnectivity(struct('neighbours',cfg.mvpa.neighbours{ii}, 'channel', {cfg.channel}));
-            end
-        end
-    end
-end
-
-%% Call MVPA-Light
-% MVPA-Light has a number of different high-level functions. Here, we need
 % to assign the FieldTrip data to the most suited high-level function by
->>>>>>> d19f6670
 % looking at how many data dimensions there are, how many search dimensions
 % are specified, and whether generalization is required.
 label = [];
@@ -419,63 +341,28 @@
         cfg.mvpa.feature_dimension = 2:ndims(dat); % all data dimensions are used as features
         [perf, result] = mv_classify(cfg.mvpa, dat, clabel);
     end
-<<<<<<< HEAD
-
-=======
-        
->>>>>>> d19f6670
+        
 elseif strcmp(cfg.search{1}, 'chan') && (strcmp(dimord,'rpt_chan') || strcmp(dimord,'rpt_chan_time') || strcmp(dimord,'rpt_chan_time'))
         % --- searchlight across channels ---
         
         [perf, result] = mv_searchlight(cfg.mvpa, dat, clabel);
         
-<<<<<<< HEAD
-        % this preserves any spatial dimension, so no adjustment is done to a
-        % channel list, if present
-        if isfield(cfg, 'channel')
-            label = cfg.channel;
-        end
-        
-        if isfield(cfg, 'dim')
-            dim = cfg.dim;
-        end
-        
-=======
         % this preserves channels, so no adjustment is done if present
         if isfield(cfg, 'channel'), label = cfg.channel; end
         if isfield(cfg, 'dim'),     dim = cfg.dim; end
->>>>>>> d19f6670
         stat_dimord = 'chan';
 
 elseif n_search==1 && ~has_neighbours && (strcmp(dimord,'rpt_chan_freq') || strcmp(dimord,'rpt_chan_time'))
     % --- 1 search dimension ---
     % Perform classification (or generalization) across time (or freq)
     
-<<<<<<< HEAD
-    if strcmp(cfg.generalize, 'time')
-        % --- time x time generalization ---
-=======
     if ~strcmp(cfg.generalize, 'no')
         % --- time x time or freq x freq generalization ---
->>>>>>> d19f6670
         [perf, result] = mv_classify_timextime(cfg.mvpa, dat, clabel);
         
         % this does not preserve any spatial dimension, so label should be
         % adjusted
         label = squeezelabel(label, cfg);
-<<<<<<< HEAD
-        dim   = squeezedim(dim, cfg);
-        stat_dimord = 'time_time';
-        
-    elseif strcmp(cfg.generalize, 'freq')
-        
-        error('TODO')
-        stat_dimord = 'freq_freq';
-        
-    else
-        % classification across time or frequency, but we can use
-        % mv_classify_across_time in any case
-=======
         if isfield(cfg, 'dim')
             dim = cfg.dim; 
             dim(1) = dim(2);
@@ -485,7 +372,6 @@
     else
         % --- classification across time (or frequency) ---
         % we can use mv_classify_across_time for both time or frequency data
->>>>>>> d19f6670
         [perf, result] = mv_classify_across_time(cfg.mvpa, dat, clabel);
         
         % this does not preserve any spatial dimension, so label should be
@@ -493,29 +379,6 @@
         label = squeezelabel(label, cfg);
         dim   = squeezedim(dim, cfg);
         stat_dimord = cfg.search{1};
-<<<<<<< HEAD
-        
-%     else
-%         % --- data has no time dimension, perform only one cross-validation ---
-%         [perf, result] = mv_crossvalidate(cfg.mvpa, dat, clabel);
-%         
-%         % this does not preserve any spatial dimension, so label should be
-%         % adjusted
-%         label = squeezelabel(label, cfg);
-%         dim   = squeezedim(dim, cfg);
-%         stat_dimord = '';
-    end
-    
-else
-    % For all other cases, we use the general-purpose classification
-    % function mv_classify. Just need to set up the dimensions correctly
-    % according to dimord.
-    %% TODO
-    cfg.mvpa.sample_dimensions = 1;
-    
-    if ~strcmp(cfg.generalize,'no')
-    end
-=======
     end
     
 else
@@ -533,7 +396,6 @@
     %%% todo: NEED TO TAKE GENERALIZATION INTO ACCOUNT
     %%% todo: take metrics with multiple outputs into account
     stat_dimord = strjoin(cfg.search,'_');
->>>>>>> d19f6670
     
 end
 
