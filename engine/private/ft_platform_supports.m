--- conflicted
+++ resolved
@@ -30,14 +30,11 @@
 %   'rng'                           rng(...)
 %   'rand-state'                    rand('state')
 %   'urlread-timeout'               urlread(..., 'Timeout', t)
-<<<<<<< HEAD
-=======
 %   'griddata-vector-input'         griddata(...,...,...,a,b) with a and b
 %                                   vectors
 %   'griddata-v4'                   griddata(...,...,...,...,...,'v4'),
 %                                   that is v4 interpolation support
 %   'uimenu'                        uimenu(...)
->>>>>>> 95660e1b
 
 if ~ischar(what)
   error('first argument must be a string');
@@ -104,9 +101,6 @@
     tf = is_octave();
     
   case 'urlread-timeout'
-<<<<<<< HEAD
-    tf = matlabversion('2012b',Inf);
-=======
     tf = is_matlab() && matlabversion('2012b',Inf);
 
   case 'griddata-vector-input'
@@ -114,7 +108,6 @@
 
   case 'griddata-v4'
     tf = is_matlab() && matlabversion('2009a',Inf);
->>>>>>> 95660e1b
     
   case 'uimenu'
     tf = is_matlab();
