--- conflicted
+++ resolved
@@ -206,12 +206,8 @@
 end
 
 if ~isdeployed
-<<<<<<< HEAD
-
-=======
   
   filepath_ftdefaults = fullfile(fileparts(which('ft_defaults')));
->>>>>>> e1e67348
   if isempty(which('ft_hastoolbox')) || isempty(which('ft_warning'))
     % the fieldtrip/utilities directory contains the ft_hastoolbox and ft_warning
     % functions, which are required for the remainder of this script
@@ -248,44 +244,6 @@
   checkMultipleToolbox('yokogawa_meg_reader', 'getYkgwHdrEvent.p');
   checkMultipleToolbox('biosig',              'sopen.m');
   checkMultipleToolbox('icasso',              'icassoEst.m');
-<<<<<<< HEAD
-
-  try
-    % external/signal contains alternative implementations of some signal processing functions
-    external_signal = fullfile(fileparts(which('ft_defaults')), 'external', 'signal');
-    if ~ft_platform_supports('signal') || ~strcmp(ft_default.toolbox.signal, 'matlab') || ~ft_hastoolbox('signal')
-      addpath(external_signal);
-    elseif contains(path, external_signal)
-      rmpath(external_signal);
-    end
-  end
-
-  try
-    % external/stats contains alternative implementations of some statistics functions
-    external_stats = fullfile(fileparts(which('ft_defaults')), 'external', 'stats');
-    if ~ft_platform_supports('stats') || ~strcmp(ft_default.toolbox.stats, 'matlab') || ~ft_hastoolbox('stats')
-      addpath(external_stats);
-    elseif contains(path, external_stats)
-      rmpath(external_stats);
-    end
-  end
-
-  try
-    % external/images contains alternative implementations of some image processing functions
-    external_images = fullfile(fileparts(which('ft_defaults')), 'external', 'images');
-    if ~ft_platform_supports('images') || ~strcmp(ft_default.toolbox.images, 'matlab') || ~ft_hastoolbox('images')
-      addpath(external_images);
-    elseif contains(path, external_images)
-      rmpath(external_images);
-    end
-  end
-
-  try
-    % this directory contains various functions that were obtained from elsewere, e.g. MATLAB file exchange
-    ft_hastoolbox('fileexchange', 3, 1); % not required
-  end
-
-=======
   
   addtopath = cell(1,0);
   % external/signal contains alternative implementations of some signal processing functions
@@ -307,7 +265,6 @@
   end
   addpath(addtopath{:});
   
->>>>>>> e1e67348
   try
     % these directories deal with compatibility with older MATLAB versions
     if ft_platform_supports('matlabversion', -inf, '2008a'), ft_hastoolbox('compat/matlablt2008b', 3, 1); end
@@ -347,88 +304,6 @@
     % this deals with compatibility with all OCTAVE versions
     if ft_platform_supports('octaveversion', -inf, +inf),    ft_hastoolbox('compat/octave', 3, 1); end
   end
-<<<<<<< HEAD
-
-  try
-    % these contains template layouts, neighbour structures, MRIs and cortical meshes
-    ft_hastoolbox('template/layout',      1, 1);
-    ft_hastoolbox('template/anatomy',     1, 1);
-    ft_hastoolbox('template/headmodel',   1, 1);
-    ft_hastoolbox('template/electrode',   1, 1);
-    ft_hastoolbox('template/gradiometer', 1, 1);
-    ft_hastoolbox('template/neighbours',  1, 1);
-    ft_hastoolbox('template/sourcemodel', 1, 1);
-  end
-
-  try
-    % this is used in ft_statistics
-    ft_hastoolbox('statfun', 1, 1);
-  end
-
-  try
-    % this is used in ft_definetrial
-    ft_hastoolbox('trialfun', 1, 1);
-  end
-
-  try
-    % this contains the low-level reading functions
-    ft_hastoolbox('fileio', 1, 1);
-  end
-
-  try
-    % this is for filtering etc. on time-series data
-    ft_hastoolbox('preproc', 1, 1);
-  end
-
-  try
-    % this contains forward models for the EEG and MEG volume conductor
-    ft_hastoolbox('forward', 1, 1);
-  end
-
-  try
-    % this contains inverse source estimation methods
-    ft_hastoolbox('inverse', 1, 1);
-  end
-
-  try
-    % this contains intermediate-level plotting functions, e.g. multiplots and 3-d objects
-    ft_hastoolbox('plotting', 1, 1);
-  end
-
-  try
-    % this contains intermediate-level functions for spectral analysis
-    ft_hastoolbox('specest', 1, 1);
-  end
-
-  try
-    % this contains the functions to compute connectivity metrics
-    ft_hastoolbox('connectivity', 1, 1);
-  end
-
-  try
-    % this contains test scripts
-    ft_hastoolbox('test', 1, 1);
-  end
-
-  try
-    % this contains the functions for spike and spike-field analysis
-    ft_hastoolbox('contrib/spike', 1, 1);
-  end
-
-  try
-    % this contains user contributed functions
-    ft_hastoolbox('contrib/misc', 1, 1);
-  end
-
-  try
-    % this contains specific code and examples for realtime processing
-    ft_hastoolbox('realtime/example', 3, 1);    % not required
-    ft_hastoolbox('realtime/online_mri', 3, 1); % not required
-    ft_hastoolbox('realtime/online_meg', 3, 1); % not required
-    ft_hastoolbox('realtime/online_eeg', 3, 1); % not required
-  end
-
-=======
   
   addtopath = {'template/layout'  % these contains template layouts, neighbour structures, MRIs and cortical meshes
     'template/anatomy' 
@@ -459,7 +334,6 @@
   
   ft_hastoolbox(addtopath, 3, 1); % less strictly needed, so don't throw an error if failure 
   
->>>>>>> e1e67348
 end
 
 % the toolboxes added by this function should not be removed by FT_POSTAMBLE_HASTOOLBOX
