function [cfg] = ft_checkconfig(cfg, varargin)

% FT_CHECKCONFIG checks the input cfg of the main FieldTrip functions
% in three steps.
%
% 1: It checks whether the cfg contains all the required options, it gives
% a warning when renamed or deprecated options are used, and it makes sure
% no forbidden options are used. If necessary and possible, this function
% will adjust the cfg to the input requirements. If the input cfg does NOT
% correspond to the requirements, this function gives an elaborate warning
% message.
%
% 2: It controls the relevant cfg options that are being passed on to other
% functions, by putting them into substructures or converting them into the
% required format.
%
% 3: It controls the output cfg (data.cfg) such that it only contains
% relevant and used fields. The size of fields in the output cfg is also
% controlled: fields exceeding a certain maximum size are emptied.
% This part of the functionality is still under construction!
%
% Use as
%   [cfg] = ft_checkconfig(cfg, ...)
%
% The behavior of checkconfig can be controlled by the following cfg options,
% which can be set as global FieldTrip defaults (see FT_DEFAULTS)
%   cfg.checkconfig = 'pedantic', 'loose' or 'silent' (control the feedback behavior of checkconfig)
%   cfg.trackconfig = 'cleanup', 'report' or 'off'
%   cfg.checksize   = number in bytes, can be inf (set max size allowed for output cfg fields)
%
% Optional input arguments should be specified as key-value pairs and can include
%   renamed         = {'old',  'new'}        % list the old and new option
%   renamedval      = {'opt',  'old', 'new'} % list option and old and new value
%   allowedval      = {'opt', 'allowed1'...} % list of allowed values for a particular option, anything else will throw an error
%   required        = {'opt1', 'opt2', etc.} % list the required options
%   allowed         = {'opt1', 'opt2', etc.} % list the allowed options, all other options are forbidden
%   forbidden       = {'opt1', 'opt2', etc.} % list the forbidden options, these result in an error
%   deprecated      = {'opt1', 'opt2', etc.} % list the deprecated options
%   unused          = {'opt1', 'opt2', etc.} % list the unused options, these will be removed and a warning is issued
%   createsubcfg    = {'subname', etc.}      % list the names of the sub-configuration items
%   createtopcfg    = {'subname', etc.}      % list the names of the sub-configuration items
%   dataset2files   = 'yes', 'no'            % converts dataset into headerfile and datafile
%   inside2logical  = 'yes', 'no'            % converts cfg.inside or cfg.sourcemodel.inside into logical representation
%   checksize       = 'yes', 'no'            % remove large fields from the cfg
%   trackconfig     = 'on', 'off'            % start/end config tracking
%
% See also FT_CHECKDATA, FT_DEFAULTS

% Copyright (C) 2007-2020, Robert Oostenveld, Saskia Haegens
%
% This file is part of FieldTrip, see http://www.fieldtriptoolbox.org
% for the documentation and details.
%
%    FieldTrip is free software: you can redistribute it and/or modify
%    it under the terms of the GNU General Public License as published by
%    the Free Software Foundation, either version 3 of the License, or
%    (at your option) any later version.
%
%    FieldTrip is distributed in the hope that it will be useful,
%    but WITHOUT ANY WARRANTY; without even the implied warranty of
%    MERCHANTABILITY or FITNESS FOR A PARTICULAR PURPOSE.  See the
%    GNU General Public License for more details.
%
%    You should have received a copy of the GNU General Public License
%    along with FieldTrip. If not, see <http://www.gnu.org/licenses/>.
%
% $Id$

renamed         = ft_getopt(varargin, 'renamed');
allowed         = ft_getopt(varargin, 'allowed');
required        = ft_getopt(varargin, 'required');
deprecated      = ft_getopt(varargin, 'deprecated');
unused          = ft_getopt(varargin, 'unused');
forbidden       = ft_getopt(varargin, 'forbidden');
renamedval      = ft_getopt(varargin, 'renamedval');
allowedval      = ft_getopt(varargin, 'allowedval');
createsubcfg    = ft_getopt(varargin, 'createsubcfg');
createtopcfg    = ft_getopt(varargin, 'createtopcfg');
checkfilenames  = ft_getopt(varargin, 'dataset2files', 'no');
checkinside     = ft_getopt(varargin, 'inside2logical', 'no');
checksize       = ft_getopt(varargin, 'checksize', 'no');
trackconfig     = ft_getopt(varargin, 'trackconfig');

if ~isempty(trackconfig) && strcmp(trackconfig, 'on')
  if ft_platform_supports('matlabversion', '2015a', inf)
    % disable config tracking for the time being, due to a known bug (3187)
    % ft_warning('disabling cfg tracking for the time being, due to a matlab version related issue');
    trackconfig = [];
    cfg.trackconfig = 'off';
  end

  % infer from the user configuration whether tracking should be enabled
  if isfield(cfg, 'trackconfig') && (strcmp(cfg.trackconfig, 'report') || strcmp(cfg.trackconfig, 'cleanup'))
    trackconfig = 'on'; % turn on configtracking if user requests report/cleanup
  else
    trackconfig = []; % disable configtracking if user doesn't request report/cleanup
  end
end

% these should be cell arrays and not strings
if ischar(required),     required     = {required};      end
if ischar(deprecated),   deprecated   = {deprecated};    end
if ischar(unused),       unused       = {unused};        end
if ischar(forbidden),    forbidden    = {forbidden};     end
if ischar(createsubcfg), createsubcfg = {createsubcfg};  end
if ischar(createtopcfg), createtopcfg = {createtopcfg};  end

if isfield(cfg, 'checkconfig')
  silent   = strcmp(cfg.checkconfig, 'silent');
  loose    = strcmp(cfg.checkconfig, 'loose');
  pedantic = strcmp(cfg.checkconfig, 'pedantic');
else
  silent   = false;
  loose    = true;
  pedantic = false;
end

%%%%%%%%%%%%%%%%%%%%%%%%%%%%%%%%%%%%%%%%%%%%%%%%%%%%%%%%%%%%%%%%%%%%%%%%%%%%%%
% rename old to new options, give warning
%%%%%%%%%%%%%%%%%%%%%%%%%%%%%%%%%%%%%%%%%%%%%%%%%%%%%%%%%%%%%%%%%%%%%%%%%%%%%%
if ~isempty(renamed)
  if issubfield(cfg, renamed{1})
    cfg = setsubfield(cfg, renamed{2}, (getsubfield(cfg, renamed{1})));
    cfg = rmsubfield(cfg, renamed{1});
    if silent
      % don't mention it
    elseif loose
      ft_warning('use cfg.%s instead of cfg.%s', renamed{2}, renamed{1});
    elseif pedantic
      ft_error('use cfg.%s instead of cfg.%s', renamed{2}, renamed{1});
    end
  end
end

%%%%%%%%%%%%%%%%%%%%%%%%%%%%%%%%%%%%%%%%%%%%%%%%%%%%%%%%%%%%%%%%%%%%%%%%%%%%%%
% rename old to new value, give warning
%%%%%%%%%%%%%%%%%%%%%%%%%%%%%%%%%%%%%%%%%%%%%%%%%%%%%%%%%%%%%%%%%%%%%%%%%%%%%%
if ~isempty(renamedval) && issubfield(cfg, renamedval{1})
  if strcmpi(getsubfield(cfg, renamedval{1}), renamedval{2})
    cfg = setsubfield(cfg, renamedval{1}, renamedval{3});
    if silent
      % don't mention it
    elseif loose
      ft_warning('use cfg.%s=''%s'' instead of cfg.%s=''%s''', renamedval{1}, renamedval{3}, renamedval{1}, renamedval{2});
    elseif pedantic
      ft_error('use cfg.%s=''%s'' instead of cfg.%s=''%s''', renamedval{1}, renamedval{3}, renamedval{1}, renamedval{2});
    end
  end
end

%%%%%%%%%%%%%%%%%%%%%%%%%%%%%%%%%%%%%%%%%%%%%%%%%%%%%%%%%%%%%%%%%%%%%%%%%%%%%%
% check for required fields, give error when missing
%%%%%%%%%%%%%%%%%%%%%%%%%%%%%%%%%%%%%%%%%%%%%%%%%%%%%%%%%%%%%%%%%%%%%%%%%%%%%%
if ~isempty(required)
  fieldsused = fieldnames(cfg);
  [c, ia, ib] = setxor(required, fieldsused);
  if ~isempty(ia)
    ft_error('The field cfg.%s is required\n', required{ia});
  end
end

%%%%%%%%%%%%%%%%%%%%%%%%%%%%%%%%%%%%%%%%%%%%%%%%%%%%%%%%%%%%%%%%%%%%%%%%%%%%%%
% check for deprecated fields, give warning when present
%%%%%%%%%%%%%%%%%%%%%%%%%%%%%%%%%%%%%%%%%%%%%%%%%%%%%%%%%%%%%%%%%%%%%%%%%%%%%%
if ~isempty(deprecated)
  fieldsused = fieldnames(cfg);
  if any(ismember(deprecated, fieldsused))
    if silent
      % don't mention it
    elseif loose
      ft_warning('The option cfg.%s is deprecated, support is no longer guaranteed\n', deprecated{ismember(deprecated, fieldsused)});
    elseif pedantic
      ft_error('The option cfg.%s is not longer supported\n', deprecated{ismember(deprecated, fieldsused)});
    end
  end
end

%%%%%%%%%%%%%%%%%%%%%%%%%%%%%%%%%%%%%%%%%%%%%%%%%%%%%%%%%%%%%%%%%%%%%%%%%%%%%%
% check for unused fields, give warning when present and remove them
%%%%%%%%%%%%%%%%%%%%%%%%%%%%%%%%%%%%%%%%%%%%%%%%%%%%%%%%%%%%%%%%%%%%%%%%%%%%%%
if ~isempty(unused)
  fieldsused = fieldnames(cfg);
  if any(ismember(unused, fieldsused))
    cfg = rmfield(cfg, unused(ismember(unused, fieldsused)));
    if silent
      % don't mention it
    elseif loose
      ft_warning('The field cfg.%s is unused, it will be removed from your configuration\n', unused{ismember(unused, fieldsused)});
    elseif pedantic
      ft_error('The field cfg.%s is unused\n', unused{ismember(unused, fieldsused)});
    end
  end
end

%%%%%%%%%%%%%%%%%%%%%%%%%%%%%%%%%%%%%%%%%%%%%%%%%%%%%%%%%%%%%%%%%%%%%%%%%%%%%%
% check for required fields, give error when missing
%%%%%%%%%%%%%%%%%%%%%%%%%%%%%%%%%%%%%%%%%%%%%%%%%%%%%%%%%%%%%%%%%%%%%%%%%%%%%%
if ~isempty(allowed)
  % there are some fields that are always be allowed
  allowed = union(allowed, ignorefields('allowed'));
  fieldsused = fieldnames(cfg);
  [c, i] = setdiff(fieldsused, allowed);
  if ~isempty(c)
    if silent
      % don't mention it
    elseif loose
      ft_warning('The field cfg.%s is not allowed\n', c{1});
    elseif pedantic
      ft_error('The field cfg.%s is not allowed\n', c{1});
    end
  end
end

%%%%%%%%%%%%%%%%%%%%%%%%%%%%%%%%%%%%%%%%%%%%%%%%%%%%%%%%%%%%%%%%%%%%%%%%%%%%%%
% check for forbidden fields, give error when present
%%%%%%%%%%%%%%%%%%%%%%%%%%%%%%%%%%%%%%%%%%%%%%%%%%%%%%%%%%%%%%%%%%%%%%%%%%%%%%
if ~isempty(forbidden)
  fieldsused = fieldnames(cfg);
  if any(ismember(forbidden, fieldsused))
    cfg = rmfield(cfg, forbidden(ismember(forbidden, fieldsused)));
    if silent
      % don't mention it
    elseif loose
      ft_warning('The field cfg.%s is forbidden, it will be removed from your configuration\n', forbidden{ismember(forbidden, fieldsused)});
    elseif pedantic
      ft_error('The field cfg.%s is forbidden\n', forbidden{ismember(forbidden, fieldsused)});
    end
  end
end

%%%%%%%%%%%%%%%%%%%%%%%%%%%%%%%%%%%%%%%%%%%%%%%%%%%%%%%%%%%%%%%%%%%%%%%%%%%%%%
% check for allowed values, give error if non-allowed value is specified
%%%%%%%%%%%%%%%%%%%%%%%%%%%%%%%%%%%%%%%%%%%%%%%%%%%%%%%%%%%%%%%%%%%%%%%%%%%%%%
if ~isempty(allowedval) && isfield(cfg, allowedval{1}) ...
    && ~any(strcmp(cfg.(allowedval{1}), allowedval(2:end)))
  s = ['The only allowed values for cfg.' allowedval{1} ' are: '];
  for k = 2:numel(allowedval)
    s = [s allowedval{k} ', '];
  end
  s = s(1:end-2); % strip last comma
  ft_error(s);
end

%%%%%%%%%%%%%%%%%%%%%%%%%%%%%%%%%%%%%%%%%%%%%%%%%%%%%%%%%%%%%%%%%%%%%%%%%%%%%%
% backward compatibility for gradiometer, electrode and optode definitions
%%%%%%%%%%%%%%%%%%%%%%%%%%%%%%%%%%%%%%%%%%%%%%%%%%%%%%%%%%%%%%%%%%%%%%%%%%%%%%
if isfield(cfg, 'grad') && ~ischar(cfg.grad)
  cfg.grad = ft_datatype_sens(struct(cfg.grad));
end
if isfield(cfg, 'elec') && ~ischar(cfg.elec)
  cfg.elec = ft_datatype_sens(struct(cfg.elec));
end
if isfield(cfg, 'opto') && ~ischar(cfg.opto)
  cfg.opto = ft_datatype_sens(struct(cfg.opto));
end

%%%%%%%%%%%%%%%%%%%%%%%%%%%%%%%%%%%%%%%%%%%%%%%%%%%%%%%%%%%%%%%%%%%%%%%%%%%%%%
% backward compatibility for neighbour structures
%%%%%%%%%%%%%%%%%%%%%%%%%%%%%%%%%%%%%%%%%%%%%%%%%%%%%%%%%%%%%%%%%%%%%%%%%%%%%%
if isfield(cfg, 'neighbours') && iscell(cfg.neighbours)
  cfg.neighbours = fixneighbours(cfg.neighbours);
end

%%%%%%%%%%%%%%%%%%%%%%%%%%%%%%%%%%%%%%%%%%%%%%%%%%%%%%%%%%%%%%%%%%%%%%%%%%%%%%
% backward compatibility for montage
%%%%%%%%%%%%%%%%%%%%%%%%%%%%%%%%%%%%%%%%%%%%%%%%%%%%%%%%%%%%%%%%%%%%%%%%%%%%%%
if isfield(cfg, 'montage') && isstruct(cfg.montage)
  cfg.montage = fixoldorg(cfg.montage);
end

%%%%%%%%%%%%%%%%%%%%%%%%%%%%%%%%%%%%%%%%%%%%%%%%%%%%%%%%%%%%%%%%%%%%%%%%%%%%%%
% createtopcfg
%
% This collects the optional arguments for some of the low-level functions and moves
% them from the separate substructure to the top level.
%
% This is to ensure backward compatibility of end-user scripts, FieldTrip functions
% and documentation that use an obsolete nested configuration where a flat 
% configuration should be used.
%%%%%%%%%%%%%%%%%%%%%%%%%%%%%%%%%%%%%%%%%%%%%%%%%%%%%%%%%%%%%%%%%%%%%%%%%%%%%%
if ~isempty(createtopcfg)
  for j=1:length(createtopcfg)
    subname = createtopcfg{j};

    if isfield(cfg, subname)
      % get the options that are already specified in the substructure
      subcfg = cfg.(subname);
    else
      % start with an empty substructure
      subcfg = [];
    end
    
    % move all relevant options from the substructure to the top
    switch subname
      case 'sourcemodel'
        fieldname = {
          'xgrid'
          'ygrid'
          'zgrid'
          'resolution'
          'tight'
          'warpmni'
          'template'
          };

      case {'dics' 'eloreta' 'harmony' 'lcmv' 'mne' 'music' 'mvl' 'pcc' 'rv' 'sam' 'sloreta'}
        fieldname = {
          'keepleadfield'
          'backproject'
          'reducerank'
          'normalize'
          'normalizeparam'
          'weight'
          };
        
      otherwise
        ft_error('unexpected name of the subfunction');
    end % switch subname
    
    for i=1:length(fieldname)
      if ~isfield(cfg, fieldname{i}) && isfield(subcfg, fieldname{i})

        if silent
          % don't mention it
        elseif loose
          ft_warning('The field cfg.%s.%s is deprecated, pleae use cfg.%s\n', subname, fieldname{i}, fieldname{i});
        elseif pedantic
          ft_error('The field cfg.%s.%s is not longer supported, please use cfg.%s\n', subname, fieldname{i}, fieldname{i});
        end

        cfg.(fieldname{i}) = subcfg.(fieldname{i});  % set it in the top-configuration
        subcfg = rmfield(subcfg, fieldname{i});      % remove it from the sub-configuration

      elseif isfield(cfg, fieldname{i}) && isfield(subcfg, fieldname{i})

        if silent
          % don't mention it
        elseif loose
          ft_warning('The field cfg.%s.%s is deprecated, pleae use cfg.%s\n', subname, fieldname{i}, fieldname{i});
        elseif pedantic
          ft_error('The field cfg.%s.%s is not longer supported, please use cfg.%s\n', subname, fieldname{i}, fieldname{i});
        end

        if isequal(cfg.(fieldname{i}), subcfg.(fieldname{i}))
          subcfg = rmfield(subcfg, fieldname{i}); % remove it from the sub-configuration
        else
          ft_error('The field cfg.%s.%s is conflicting with cfg.%s\n', subname, fieldname{i}, fieldname{i});
        end
        
      end
    end

    % copy the substructure back into the main configuration structure
    cfg.(subname) = subcfg;
  end
end

%%%%%%%%%%%%%%%%%%%%%%%%%%%%%%%%%%%%%%%%%%%%%%%%%%%%%%%%%%%%%%%%%%%%%%%%%%%%%%
% createsubcfg
%
% This collects the optional arguments for some of the low-level functions and puts
% them in a separate substructure.
%
% This is to ensure backward compatibility of end-user scripts, FieldTrip functions
% and documentation that do not use the nested detailled configuration but that use a
% flat configuration.
%%%%%%%%%%%%%%%%%%%%%%%%%%%%%%%%%%%%%%%%%%%%%%%%%%%%%%%%%%%%%%%%%%%%%%%%%%%%%%
if ~isempty(createsubcfg)
  for j=1:length(createsubcfg)
    subname = createsubcfg{j};

    if isfield(cfg, subname)
      % get the options that are already specified in the substructure
      subcfg = cfg.(subname);
    else
      % start with an empty substructure
      subcfg = [];
    end

    % move all relevant options to the substructure
    switch subname
      case 'preproc'
        fieldname = {
          'reref'
          'refchannel'
          'implicitref'
          'detrend'
          'bpfiltdir'
          'bpfilter'
          'bpfiltord'
          'bpfilttype'
          'bpfreq'
          'bsfiltdir'
          'bsfilter'
          'bsfiltord'
          'bsfilttype'
          'bsfreq'
          'demean'
          'baselinewindow'
          'denoise'
          'dftfilter'
          'dftfreq'
          'hpfiltdir'
          'hpfilter'
          'hpfiltord'
          'hpfilttype'
          'hpfreq'
          'lpfiltdir'
          'lpfilter'
          'lpfiltord'
          'lpfilttype'
          'lpfreq'
          'medianfilter'
          'medianfiltord'
          'hilbert'
          'derivative'
          'rectify'
          'boxcar'
          'absdiff'
          };

      case 'sourcemodel'
        fieldname = {
          'filter'
          'leadfield'
          'inside'
          'outside'
          'pos'
          'tri'
          'dim'
          };

      case 'dics'
        fieldname = {
          'feedback'
          'fixedori'
          'keepcsd'
          'keepfilter'
          'keepmom'
          'keepsubspace'
          'lambda'
          'kappa'
          'tolerance'
          'invmethod'
          'powmethod'
          'projectnoise'
          'realfilter'
          'subspace'
          };

      case 'eloreta'
        fieldname = {
          'keepfilter'
          'keepmom'
          'lambda'
          'kappa'
          };

      case 'sloreta'
        fieldname = {
          'feedback'
          'fixedori'
          'keepcov'
          'keepfilter'
          'keepmom'
          'keepsubspace'
          'lambda'
          'kappa'
          'tolerance'
          'invmethod'
          'powmethod'
          'projectnoise'
          'projectmom'
          'subspace'
          };

      case 'lcmv'
        fieldname = {
          'feedback'
          'fixedori'
          'keepcov'
          'keepfilter'
          'keepmom'
          'keepsubspace'
          'lambda'
          'kappa'
          'tolerance'
          'invmethod'
          'powmethod'
          'projectnoise'
          'projectmom'
          'subspace'
          };

      case 'pcc'
        fieldname = {
          'feedback'
          'keepfilter'
          'keepmom'
          'lambda'
          'kappa'
          'tolerance'
          'invmethod'
          %'powmethod'
          'projectnoise'
          'keepcsd'
          'realfilter'
          'fixedori'
          };

      case 'rv'
        fieldname = {
          'feedback'
          'lambda'
          };

      case 'mne'
        fieldname = {
          'feedback'
          'lambda'
          'keepfilter'
          'prewhiten'
          'snr'
          'scalesourcecov'
          };

      case 'harmony'
        fieldname = {
          'feedback'
          'lambda'
          'keepfilter'
          'prewhiten'
          'snr'
          'scalesourcecov'
          'filter_order'
          'filter_bs'
          'connected_components'
          'number_harmonics'
          };

      case 'music'
        fieldname = {
          'feedback'
          'numcomponent'
          };

      case 'sam'
        fieldname = {
          'meansphereorigin'
          'feedback'
          'lambda'
          'kappa'
          'tolerance'
          'invmethod'
          'fixedori'
<<<<<<< HEAD
          'reducerank'
          'normalize'
          'normalizeparam'
          'noisecov'
          'toi'
          'latency_ori'
=======
>>>>>>> 2700fd16
          };

      case 'mvl'
        fieldname = {};

      case {'npsf', 'granger' 'pdc' 'dtf' 'gpdc' 'ddtf'}
        % non-parametric spectral factorization -> csd2transfer
        fieldname = {
          'block'
          'blockindx'
          'channelcmb'
          'numiteration'
          'tol'
          'sfmethod'
          'svd'
          'init'
          'checkconvergence'
          'stabilityfix'
          };

      case 'dip'
        fieldname = {
          'time'
          'signal'
          };

      otherwise
        ft_error('unexpected name of the subfunction');

    end % switch subname

    for i=1:length(fieldname)
      if ~isfield(subcfg, fieldname{i}) && isfield(cfg, fieldname{i})
        
        if silent
          % don't mention it
        elseif loose
          ft_warning('The field cfg.%s is deprecated, pleae use cfg.%s.%s\n', fieldname{i}, subname, fieldname{i});
        elseif pedantic
          ft_error('The field cfg.%s is not longer supported, please use cfg.%s.%s\n', fieldname{i}, subname, fieldname{i});
        end
        
        subcfg.(fieldname{i}) = cfg.(fieldname{i});  % set it in the sub-configuration
        cfg = rmfield(cfg, fieldname{i});            % remove it from the top-configuration
        
      elseif isfield(subcfg, fieldname{i}) && isfield(cfg, fieldname{i})
        
        if silent
          % don't mention it
        elseif loose
          ft_warning('The field cfg.%s is deprecated, pleae use cfg.%s.%s\n', fieldname{i}, subname, fieldname{i});
        elseif pedantic
          ft_error('The field cfg.%s is not longer supported, please use cfg.%s.%s\n', fieldname{i}, subname, fieldname{i});
        end
        
        if isequal(subcfg.(fieldname{i}), cfg.(fieldname{i}))
          cfg = rmfield(cfg, fieldname{i}); % remove it from the top-configuration
        else
          ft_error('The field cfg.%s is conflicting with cfg.%s.%s\n', fieldname{i}, subname, fieldname{i});
        end

      end
      
    end
    
    % copy the substructure back into the main configuration structure
    cfg.(subname) = subcfg;
  end
end

%%%%%%%%%%%%%%%%%%%%%%%%%%%%%%%%%%%%%%%%%%%%%%%%%%%%%%%%%%%%%%%%%%%%%%%%%%%%%%
% checkinside, i.e. inside2logical
%
% Converts indexed cfg.inside/outside into logical representation if necessary.
%%%%%%%%%%%%%%%%%%%%%%%%%%%%%%%%%%%%%%%%%%%%%%%%%%%%%%%%%%%%%%%%%%%%%%%%%%%%%%
if istrue(checkinside)
  if isfield(cfg, 'inside') && any(cfg.inside>1)
    inside = false(size(cfg.pos,1),1);
    inside(cfg.inside) = true;
    cfg = removefields(cfg, {'inside', 'outside'});
    cfg.inside = inside;
  elseif isfield(cfg, 'sourcemodel') && isfield(cfg.sourcemodel, 'inside') && any(cfg.sourcemodel.inside>1)
    inside = false(size(cfg.sourcemodel.pos,1),1);
    inside(cfg.sourcemodel.inside) = true;
    cfg.sourcemodel = removefields(cfg.sourcemodel, {'inside', 'outside'});
    cfg.sourcemodel.inside = inside;
  elseif isfield(cfg, 'inside') && ~islogical(cfg.inside) && numel(cfg.inside)==size(cfg.pos,1)
    cfg.inside = logical(cfg.inside);
  elseif isfield(cfg, 'sourcemodel') && isfield(cfg.sourcemodel, 'inside') && ~islogical(cfg.sourcemodel.inside) && numel(cfg.sourcemodel.inside)==size(cfg.sourcemodel.pos,1)
    cfg.sourcemodel.inside = logical(cfg.sourcemodel.inside);
  end
end % if checkinside

%%%%%%%%%%%%%%%%%%%%%%%%%%%%%%%%%%%%%%%%%%%%%%%%%%%%%%%%%%%%%%%%%%%%%%%%%%%%%%
% checkfilenames, i.e. dataset2files
%
% Converts cfg.dataset into cfg.headerfile and cfg.datafile if necessary.
%%%%%%%%%%%%%%%%%%%%%%%%%%%%%%%%%%%%%%%%%%%%%%%%%%%%%%%%%%%%%%%%%%%%%%%%%%%%%%
if istrue(checkfilenames)

  % start with empty fields if they are not present
  if ~isfield(cfg, 'dataset')
    cfg.dataset = [];
  end
  if ~isfield(cfg, 'datafile')
    cfg.datafile = [];
  end
  if ~isfield(cfg, 'headerfile')
    cfg.headerfile = [];
  end

  if ~isempty(cfg.dataset)
    % the dataset is an abstract concept and might relate to a file, a
    % constellation of fioles or a directory containing multiple files

    if isequal(cfg.dataset, 'gui') || isequal(cfg.dataset, 'uigetfile')
      % display a graphical file selection dialog
      [f, p] = uigetfile('*.*', 'Select a data file');
      if isequal(f, 0)
        ft_error('User pressed cancel');
      else
        d = fullfile(p, f);
      end
      cfg.dataset = d;
    elseif strcmp(cfg.dataset, 'uigetdir')
      % display a graphical directory selection dialog
      d = uigetdir('*.*', 'Select a data directory');
      if isequal(d, 0)
        ft_error('User pressed cancel');
      end
      cfg.dataset = d;
    end

    % ensure that the headerfile and datafile are defined, which are sometimes different than the name of the dataset
    % this requires correct autodetection of the format of the data set
    [cfg.dataset, cfg.headerfile, cfg.datafile] = dataset2files(cfg.dataset, []);

  elseif ~isempty(cfg.datafile) && isempty(cfg.headerfile)
    % assume that the datafile also contains the header information
    cfg.dataset    = cfg.datafile;
    cfg.headerfile = cfg.datafile;

  elseif isempty(cfg.datafile) && ~isempty(cfg.headerfile)
    % assume that the headerfile also contains the data
    cfg.dataset  = cfg.headerfile;
    cfg.datafile = cfg.headerfile;
  end

  % fill dataformat if unspecified, doing this only once saves time later
  if ~isfield(cfg,'dataformat') || isempty(cfg.dataformat)
    cfg.dataformat = ft_filetype(cfg.datafile);
  end

  % fill headerformat if unspecified, doing this only once saves time later
  if ~isfield(cfg,'headerformat') || isempty(cfg.headerformat)
    cfg.headerformat = ft_filetype(cfg.headerfile);
  end

  % remove empty fields, otherwise a subsequent check on required fields doesn't make any sense
  if isempty(cfg.dataset),    cfg = rmfield(cfg, 'dataset');    end
  if isempty(cfg.headerfile), cfg = rmfield(cfg, 'headerfile'); end
  if isempty(cfg.datafile),   cfg = rmfield(cfg, 'datafile');   end
end

%%%%%%%%%%%%%%%%%%%%%%%%%%%%%%%%%%%%%%%%%%%%%%%%%%%%%%%%%%%%%%%%%%%%%%%%%%%%%%
% configtracking
%
% switch configuration tracking on/off
%%%%%%%%%%%%%%%%%%%%%%%%%%%%%%%%%%%%%%%%%%%%%%%%%%%%%%%%%%%%%%%%%%%%%%%%%%%%%%
if ~isempty(trackconfig)
  try
    if strcmp(trackconfig, 'on')
      if isa(cfg, 'struct')
        % turn ON configuration tracking
        cfg = config(cfg);
        % remember that configtracking has been turned on
        cfg = access(cfg, 'set', 'counter', 1);
      elseif isa(cfg, 'config')
        % remember how many times trackconfig has been turned on
        cfg = access(cfg, 'set', 'counter', access(cfg, 'get', 'counter')+1); % count the 'ONs'
      end
    end

    if strcmp(trackconfig, 'off') && isa(cfg, 'config')
      % turn OFF configuration tracking, optionally give report and/or cleanup
      cfg = access(cfg, 'set', 'counter', access(cfg, 'get', 'counter')-1); % count(down) the 'OFFs'

      if access(cfg, 'get', 'counter')==0
        % only proceed when number of 'ONs' matches number of 'OFFs'

        if strcmp(cfg.trackconfig, 'report') || strcmp(cfg.trackconfig, 'cleanup')
          % gather information about the tracked results
          r = access(cfg, 'reference');
          o = access(cfg, 'original');

          % this uses a helper function to identify the fields that should be ignored
          key          = fieldnames(cfg);
          key          = key(:)';
          skipsel      = match_str(key, ignorefields('trackconfig'));
          key(skipsel) = [];

          used     = zeros(size(key));
          original = zeros(size(key));

          for i=1:length(key)
            used(i)     = (r.(key{i})>0);
            original(i) = (o.(key{i})>0);
          end

          if ~silent
            % give report on screen
            fprintf('\nThe following config fields were specified by YOU and were USED\n');
            sel = find(used & original);
            if numel(sel)
              fprintf('  cfg.%s\n', key{sel});
            else
              fprintf('  <none>\n');
            end

            fprintf('\nThe following config fields were specified by YOU and were NOT USED\n');
            sel = find(~used & original);
            if numel(sel)
              fprintf('  cfg.%s\n', key{sel});
            else
              fprintf('  <none>\n');
            end

            fprintf('\nThe following config fields were set to DEFAULTS and were USED\n');
            sel = find(used & ~original);
            if numel(sel)
              fprintf('  cfg.%s\n', key{sel});
            else
              fprintf('  <none>\n');
            end

            fprintf('\nThe following config fields were set to DEFAULTS and were NOT USED\n');
            sel = find(~used & ~original);
            if numel(sel)
              fprintf('  cfg.%s\n', key{sel});
            else
              fprintf('  <none>\n');
            end
          end % report
        end % report/cleanup

        if strcmp(cfg.trackconfig, 'cleanup')
          % remove the unused options from the configuration
          unusedkey = key(~used);
          for i=1:length(unusedkey)
            cfg = rmfield(cfg, unusedkey{i});
          end
        end

        % convert the configuration back to a struct
        cfg = struct(cfg);
      end
    end % off

  catch
    disp(lasterr);
  end
end

%%%%%%%%%%%%%%%%%%%%%%%%%%%%%%%%%%%%%%%%%%%%%%%%%%%%%%%%%%%%%%%%%%%%%%%%%%%%%%
% check the size of fields in the cfg, remove large fields
% the max allowed size should be specified in cfg.checksize (this can be
% set with ft_defaults)
%%%%%%%%%%%%%%%%%%%%%%%%%%%%%%%%%%%%%%%%%%%%%%%%%%%%%%%%%%%%%%%%%%%%%%%%%%%%%%
if strcmp(checksize, 'yes') && ~isinf(cfg.checksize)
  cfg = checksizefun(cfg, cfg.checksize);
end

%%%%%%%%%%%%%%%%%%%%%%%%%%%%%%%%%%%%%%%%%%%%%%%%%%%%%%%%%%%%%%%%%%%%%%%%%%%%%%
% SUBFUNCTION
%%%%%%%%%%%%%%%%%%%%%%%%%%%%%%%%%%%%%%%%%%%%%%%%%%%%%%%%%%%%%%%%%%%%%%%%%%%%%%
function [cfg] = checksizefun(cfg, max_size)

% first check the total size of the cfg
if (varsize(cfg) <= max_size)
  return;
end

fieldsorig = fieldnames(cfg);
for i=1:numel(fieldsorig)
  for k=1:numel(cfg)  % process each structure in a struct-array

    if any(strcmp(fieldsorig{i}, ignorefields('checksize')))
      % keep this field, regardless of its size
      continue

    elseif iscell(cfg(k).(fieldsorig{i}))
      % run recursively on each struct element that is contained in the cell-array
      for j=1:numel(cfg(k).(fieldsorig{i}))
        if isstruct(cfg(k).(fieldsorig{i}){j})
          cfg(k).(fieldsorig{i}){j} = checksizefun(cfg(k).(fieldsorig{i}){j}, max_size);
        end
      end

    elseif isstruct(cfg(k).(fieldsorig{i})) && ~any(strcmp(fieldsorig{i}, ignorefields('recursesize')))
      % run recursively on a struct field
      cfg(k).(fieldsorig{i}) = checksizefun(cfg(k).(fieldsorig{i}), max_size);

    else
      % determine the size of the field and remove it if too large
      if varsize(cfg(k).(fieldsorig{i}))>max_size
        cfg(k).(fieldsorig{i}) = 'empty - this was cleared by checkconfig';
      end

    end
  end % for numel(cfg)
end % for each of the fieldsorig

%%%%%%%%%%%%%%%%%%%%%%%%%%%%%%%%%%%%%%%%%%%%%%%%%%%%%%%%%%%%%%%%%%%%%%%%%%%%%%
% SUBFUNCTION converts a cell-array of structure arrays into a structure array
%%%%%%%%%%%%%%%%%%%%%%%%%%%%%%%%%%%%%%%%%%%%%%%%%%%%%%%%%%%%%%%%%%%%%%%%%%%%%%
function [newNeighbours] = fixneighbours(neighbours)
newNeighbours = struct;
for i=1:numel(neighbours)
  if i==1, newNeighbours = neighbours{i};    end
  newNeighbours(i) = neighbours{i};
end<|MERGE_RESOLUTION|>--- conflicted
+++ resolved
@@ -553,15 +553,9 @@
           'tolerance'
           'invmethod'
           'fixedori'
-<<<<<<< HEAD
-          'reducerank'
-          'normalize'
-          'normalizeparam'
           'noisecov'
           'toi'
           'latency_ori'
-=======
->>>>>>> 2700fd16
           };
 
       case 'mvl'
