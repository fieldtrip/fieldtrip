--- conflicted
+++ resolved
@@ -15,16 +15,15 @@
   error('field "%s" not present in data', field);
 end
 
-<<<<<<< HEAD
 if strncmp(field, 'avg.', 4)
   prefix = [];
   field = field(5:end); % strip the avg
-  data.(field) = data.avg.(field); % copy the avg into the main structure
+  data.(field) = data.avg.(field); % move the avg into the main structure
   data = rmfield(data, 'avg');
 elseif strncmp(field, 'trial.', 6)
   prefix = numel(data.trial);
   field = field(7:end); % strip the trial
-  data.(field) = data.trial(1).(field); % copy the first trial into the main structure
+  data.(field) = data.trial(1).(field); % move the first trial into the main structure
   data = rmfield(data, 'trial');
 else
   prefix = [];
@@ -32,30 +31,9 @@
 
 dimsiz = cellmatsize(data.(field));
 
-% figure out whether there are additional trailing singleton dimensions
-try
-  % don't call getdimord in case getdimord is calling us, we don't want to recurse
-  s = dbstack;
-  if ~strcmp(s(2).name, 'getdimord')
-    dimord = getdimord(data, field);
-    dimtok = tokenize(dimord, '_');
-    for i=(length(dimsiz)+1):length(dimtok)
-      dimsiz(i) = 1;
-    end
-  end
-end % try
-
 % add nrpt in case of source.trial
 dimsiz = [prefix dimsiz];
 
-=======
-if ~isfield(data, field)
-  error('field "%s" not present in data', field);
-else
-  dimsiz = cellmatsize(data.(field));
-end
-
->>>>>>> 64bcd56b
 end % main function
 
 %%%%%%%%%%%%%%%%%%%%%%%%%%%%%%%%%%%%%%%%%%%%%%%%%%%%%%%%%%%%%%%%%%%%%%%%%%%
