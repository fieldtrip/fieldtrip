--- conflicted
+++ resolved
@@ -28,16 +28,11 @@
 %   cfg.trl                     = structure that defines the data segments of interest, only applicable for trial-based data
 %   cfg.continuous              = 'yes' or 'no' whether the data should be interpreted as continuous or trial-based
 %   cfg.channel                 = cell-array with channel labels, see FT_CHANNELSELECTION
-<<<<<<< HEAD
 %   cfg.selectchannel           = 'list' or 'layout', the GUI style for selecting channels (default = 'list')
 %   cfg.plotlabels              = 'yes', 'no', 'some'; whether to plot channel labels in vertical (default = 'yes')
-=======
-%   cfg.channelclamped          = cell-array with channel labels, that (when using the 'vertical' viewmode) will always be
+%   cfg.channelclamped          = cell-array with channel labels, that - when using the 'vertical' viewmode - will always be
 %                                 shown at the bottom. This is useful for showing ECG/EOG channels along with the other channels
 %   cfg.plotlabels              = 'yes' (default), 'no', 'some'; whether to plot channel labels in vertical
->>>>>>> be0b3bb3
-%                                 viewmode ('some' plots one in every ten labels; useful when plotting a
-%                                 large number of channels at a time)
 %   cfg.ploteventlabels         = 'type=value', 'colorvalue' (default = 'type=value');
 %   cfg.plotevents              = 'no' or 'yes', whether to plot event markers. (default is 'yes')
 %   cfg.viewmode                = string, 'butterfly', 'vertical', 'component' for visualizing ICA/PCA components (default is 'butterfly')
@@ -211,7 +206,7 @@
 cfg.axisfontsize    = ft_getopt(cfg, 'axisfontsize', 10);
 cfg.axisfontunits   = ft_getopt(cfg, 'axisfontunits', 'points');     % inches, centimeters, normalized, points, pixels
 cfg.linewidth       = ft_getopt(cfg, 'linewidth', 0.5);
-<<<<<<< HEAD
+cfg.verticalpadding = ft_getopt(cfg, 'verticalpadding', 'auto');
 % these options pertain to scaling the data to achieve similar values
 cfg.eegscale        = ft_getopt(cfg, 'eegscale');
 cfg.eogscale        = ft_getopt(cfg, 'eogscale');
@@ -222,9 +217,6 @@
 cfg.gradscale       = ft_getopt(cfg, 'gradscale');
 cfg.chanscale       = ft_getopt(cfg, 'chanscale');
 cfg.mychanscale     = ft_getopt(cfg, 'mychanscale');
-=======
-cfg.verticalpadding = ft_getopt(cfg, 'verticalpadding', 'auto');
->>>>>>> be0b3bb3
 
 if ~isfield(cfg, 'viewmode')
   % butterfly, vertical, component
@@ -242,16 +234,8 @@
   elseif numel(cfg.channel) ~= numel(cfg.chanscale)
     error('cfg.chanscale should have the same number of elements as cfg.channel');
   end
-<<<<<<< HEAD
   % make sure this is a column vector, not a row vector
   cfg.chanscale = cfg.chanscale(:);
-=======
-  
-  % make sure chanscale is a column vector, not a row vector
-  if size(cfg.chanscale,2) > size(cfg.chanscale,1)
-    cfg.chanscale = cfg.chanscale';
-  end
->>>>>>> be0b3bb3
 end
 
 if ~isempty(cfg.mychanscale) && ~isfield(cfg, 'mychan')
@@ -278,21 +262,11 @@
   cfg.layout = ft_prepare_layout(tmpcfg);
 end
 
-<<<<<<< HEAD
-if isempty(cfg.layout) && strcmp(cfg.viewmode, 'component')
-  warning('No layout specified - will try to construct one using sensor positions');
-  tmpcfg = keepfields(cfg, {'grad', 'elec', 'gradfile', 'elecfile'});
+if strcmp(cfg.viewmode, 'component')
+  % read or create the layout that will be used for the topoplots
+  tmpcfg = keepfields(cfg, {'layout', 'grad', 'elec', 'opto', 'gradfile', 'elecfile', 'optofile'});
   if hasdata
     cfg.layout = ft_prepare_layout(tmpcfg, data);
-=======
-if strcmp(cfg.viewmode, 'component')
-  % read or create the layout that will be used for the topoplots
-  
-  if ~isempty(cfg.layout)
-    tmpcfg = [];
-    tmpcfg.layout = cfg.layout;
-    cfg.layout = ft_prepare_layout(tmpcfg);
->>>>>>> be0b3bb3
   else
     cfg.layout = ft_prepare_layout(tmpcfg);
   end
@@ -1994,15 +1968,9 @@
           set(gca, 'FontSize', cfg.axisfontsize, 'FontUnits', cfg.axisfontunits);
         end
       end
-<<<<<<< HEAD
-
-      lh = ft_plot_vector(tim, dat(datsel,:), 'box', false, 'color', color, 'tag', 'timecourse', 'hpos', opt.laytime.pos(laysel,1), 'vpos', opt.laytime.pos(laysel,2), 'width', opt.laytime.width(laysel), 'height', opt.laytime.height(laysel), 'hlim', opt.hlim, 'vlim', opt.vlim, 'linewidth', cfg.linewidth);
-
-=======
       
       lh = ft_plot_vector(tim, dat(datsel, :), 'box', false, 'color', color, 'tag', 'timecourse', 'hpos', opt.laytime.pos(laysel,1), 'vpos', opt.laytime.pos(laysel,2), 'width', opt.laytime.width(laysel), 'height', opt.laytime.height(laysel), 'hlim', opt.hlim, 'vlim', opt.vlim, 'linewidth', cfg.linewidth);
-      
->>>>>>> be0b3bb3
+
       % store this data in the line object so that it can be displayed in the
       % data cursor (see subfunction datacursortext below)
       setappdata(lh, 'ft_databrowser_linetype', 'channel');
@@ -2011,21 +1979,6 @@
       setappdata(lh, 'ft_databrowser_yaxis', dat(datsel,:));
     end
   end
-<<<<<<< HEAD
-
-  if length(chanindx)>19
-    % no space for yticks
-    yTick = [];
-    yTickLabel = [];
-  elseif length(chanindx)> 6
-    % one tick per channel
-    yTick = sort([
-      opt.laytime.pos(:,2)+(opt.laytime.height(laysel)/4)
-      opt.laytime.pos(:,2)-(opt.laytime.height(laysel)/4)
-      ]);
-    yTickLabel = {[.25 .75] .* range(opt.vlim) + opt.vlim(1)};
-  elseif ~isempty(chanindx)
-=======
   
   % plot yticks
   if length(chanindx)> 6
@@ -2058,7 +2011,6 @@
       end
     end
   else
->>>>>>> be0b3bb3
     % two ticks per channel
     yTick = sort([
       opt.laytime.pos(:,2)+(opt.laytime.height(laysel)/2)
@@ -2070,16 +2022,9 @@
   else
     warning('no channels were selected');
   end
-<<<<<<< HEAD
-  
-  if ~isempty(chanindx)
-    yTickLabel = repmat(yTickLabel, 1, length(chanindx));
-    set(gca, 'yTick', yTick, 'yTickLabel', yTickLabel);
-  end
-=======
+
   yTickLabel = repmat(yTickLabel, 1, length(chanindx));
   set(gca, 'yTick', yTick, 'yTickLabel', yTickLabel);
->>>>>>> be0b3bb3
   
 else
   % the following is implemented for 2column, 3column, etcetera.
@@ -2190,15 +2135,9 @@
       
       % laychan is the actual topo layout, in pixel units for .mat files
       % laytopo is a vertical layout determining where to plot each topo, with one entry per component
-<<<<<<< HEAD
-
-      ft_plot_topo(chanx, chany, chanz, 'mask', laychan.mask, 'interplim', 'mask_individual', 'outline', laychan.outline, 'tag', 'topography', 'hpos', laytopo.pos(laysel,1)-laytopo.width(laysel)/2, 'vpos', laytopo.pos(laysel,2)-laytopo.height(laysel)/2, 'width', laytopo.width(laysel), 'height', laytopo.height(laysel), 'gridscale', 45);
-
-=======
       
       ft_plot_topo(chanx, chany, chanz, 'mask', laychan.mask, 'interplim', 'mask', 'outline', laychan.outline, 'tag', 'topography', 'hpos', laytopo.pos(laysel,1)-laytopo.width(laysel)/2, 'vpos', laytopo.pos(laysel,2)-laytopo.height(laysel)/2, 'width', laytopo.width(laysel), 'height', laytopo.height(laysel), 'gridscale', 45);
-      
->>>>>>> be0b3bb3
+
       %axis equal
       %drawnow
     end
