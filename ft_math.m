--- conflicted
+++ resolved
@@ -125,14 +125,11 @@
   for i=1:length(varargin)
     varargin{i} = ft_datatype_source(varargin{i}, 'version', 'upcoming');
   end
-<<<<<<< HEAD
-=======
   for p = 1:length(cfg.parameter)
-    if length(cfg.parameter{p})>4 && strcmp(cfg.parameter{p}(1:4), 'avg.')
+    if strncmp(cfg.parameter{p}, 'avg.', 4)
       cfg.parameter{p} = cfg.parameter{p}(5:end); % remove the 'avg.' part
     end
   end
->>>>>>> 64bcd56b
 end
 
 %%%%%%%%%%%%%%%%%%%%%%%%%%%%%%%%%%%%%%%%%%%%%%%%%%%%%%%%%%%%%%%%%%%%%%
