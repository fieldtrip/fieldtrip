function [hdr] = ft_read_header(filename, varargin)

% FT_READ_HEADER reads header information from a variety of EEG, MEG and LFP
% files and represents the header information in a common data-independent
% format. The supported formats are listed below.
%
% Use as
%   hdr = ft_read_header(filename, ...)
%
% Additional options should be specified in key-value pairs and can be
%   'headerformat'   = string
%   'fallback'       = can be empty or 'biosig' (default = [])
%   'checkmaxfilter' = boolean, whether to check that maxfilter has been correctly applied (default = true)
%   'chanindx'       = list with channel indices in case of different sampling frequencies (only for EDF)
%   'coordsys'       = string, 'head' or 'dewar' (default = 'head')
%   'coilaccuracy'   = can be empty or a number (0, 1 or 2) to specify the accuracy (default = [])
<<<<<<< HEAD
%   'chantype'       = string or cell of strings, channel types to be read (BlackRock).
=======
%   'chantype'       = string or cell of strings, channel types to be read (NeuroOmega, BlackRock). 
>>>>>>> fe9ea483
%
% This returns a header structure with the following elements
%   hdr.Fs                  sampling frequency
%   hdr.nChans              number of channels
%   hdr.nSamples            number of samples per trial
%   hdr.nSamplesPre         number of pre-trigger samples in each trial
%   hdr.nTrials             number of trials
%   hdr.label               Nx1 cell-array with the label of each channel
%   hdr.chantype            Nx1 cell-array with the channel type, see FT_CHANTYPE
%   hdr.chanunit            Nx1 cell-array with the physical units, see FT_CHANUNIT
%
% For some data formats that are recorded on animal electrophysiology
% systems (e.g. Neuralynx, Plexon), the following optional fields are
% returned, which allows for relating the timing of spike and LFP data
%   hdr.FirstTimeStamp      number, represented as 32 bit or 64 bit unsigned integer
%   hdr.TimeStampPerSample  number, represented in double precision
%
% For continuously recorded data, nSamplesPre=0 and nTrials=1.
%
% To use an external reading function, use key-value pair: 'headerformat', FUNCTION_NAME.
% (Function needs to be on the path, and take as input: filename)
%
<<<<<<< HEAD
% Use cfg.chantype='chaninfo' to get hdr.chaninfo table. For BlackRock 
% specify decimation with chantype:skipfactor (e.g. cfg.chantype='analog:10')
%  
=======
% Use cfg.chantype='chaninfo' to get hdr.chaninfo table. 
%
>>>>>>> fe9ea483
% Depending on the file format, additional header information can be
% returned in the hdr.orig subfield.
%
% The following MEG dataformats are supported
%   CTF - VSM MedTech (*.ds, *.res4, *.meg4)
%   Neuromag - Elekta (*.fif)
%   BTi - 4D Neuroimaging (*.m4d, *.pdf, *.xyz)
%   Yokogawa (*.ave, *.con, *.raw)
%   NetMEG (*.nc)
%   ITAB - Chieti (*.mhd)
%   Tristan Babysquid (*.fif)
%
% The following EEG dataformats are supported
%   ANT - Advanced Neuro Technology, EEProbe (*.avr, *.eeg, *.cnt)
%   BCI2000 (*.dat)
%   Biosemi (*.bdf)
%   BrainVision (*.eeg, *.seg, *.dat, *.vhdr, *.vmrk)
%   CED - Cambridge Electronic Design (*.smr)
%   EGI - Electrical Geodesics, Inc. (*.egis, *.ave, *.gave, *.ses, *.raw, *.sbin, *.mff)
%   GTec (*.mat, *.hdf5)
%   Generic data formats (*.edf, *.gdf)
%   Megis/BESA (*.avr, *.swf, *.besa)
%   NeuroScan (*.eeg, *.cnt, *.avg)
%   Nexstim (*.nxe)
%   TMSi (*.Poly5)
%   Mega Neurone (directory)
%   Natus/Nicolet/Nervus (.e files)
%   Nihon Kohden (*.m00)
%
% The following spike and LFP dataformats are supported
%   Neuralynx (*.ncs, *.nse, *.nts, *.nev, *.nrd, *.dma, *.log)
%   Plextor (*.nex, *.plx, *.ddt)
%   CED - Cambridge Electronic Design (*.smr)
%   MPI - Max Planck Institute (*.dap)
%   Neurosim  (neurosim_spikes, neurosim_signals, neurosim_ds)
%   Windaq (*.wdq)
%
% The following NIRS dataformats are supported
%   BUCN - Birkbeck college, London (*.txt)
%
% The following Eyetracker dataformats are supported
%   EyeLink - SR Research (*.asc)
%   Tobii - (*.tsv)
%   SensoMotoric Instruments - (*.txt)
%
% See also FT_READ_DATA, FT_READ_EVENT, FT_WRITE_DATA, FT_WRITE_EVENT,
% FT_CHANTYPE, FT_CHANUNIT

% Copyright (C) 2003-2016 Robert Oostenveld
%
% This file is part of FieldTrip, see http://www.fieldtriptoolbox.org
% for the documentation and details.
%
%    FieldTrip is free software: you can redistribute it and/or modify
%    it under the terms of the GNU General Public License as published by
%    the Free Software Foundation, either version 3 of the License, or
%    (at your option) any later version.
%
%    FieldTrip is distributed in the hope that it will be useful,
%    but WITHOUT ANY WARRANTY; without even the implied warranty of
%    MERCHANTABILITY or FITNESS FOR A PARTICULAR PURPOSE.  See the
%    GNU General Public License for more details.
%
%    You should have received a copy of the GNU General Public License
%    along with FieldTrip. If not, see <http://www.gnu.org/licenses/>.
%
% $Id$

% TODO channel renaming should be made a general option (see bham_bdf)

persistent cacheheader        % for caching the full header
persistent cachechunk         % for caching the res4 chunk when doing realtime analysis on the CTF scanner
persistent db_blob            % for fcdc_mysql

if isempty(db_blob)
  db_blob = false;
end

if iscell(filename)
  % use recursion to read events from multiple files
  ft_warning('concatenating header from %d files', numel(filename));
  hdr = cell(size(filename));
  for i=1:numel(filename)
    hdr{i} = ft_read_header(filename{i}, varargin{:});
  end
  ntrl = nan(size(filename));
  nsmp = nan(size(filename));
  for i=1:numel(filename)
    assert(isequal(hdr{i}.label, hdr{1}.label));
    assert(isequal(hdr{i}.Fs, hdr{1}.Fs));
    ntrl(i) = hdr{i}.nTrials;
    nsmp(i) = hdr{i}.nSamples;
  end
  combined      = hdr{1};
  combined.orig = hdr; % store the original header details of each file
  if all(ntrl==1)
    % each file is a continuous recording
    combined.nTrials  = ntrl(1);
    combined.nSamples = sum(nsmp);
  elseif all(nsmp==nsmp(1))
    % each file holds segments of the same length
    combined.nTrials  = sum(ntrl);
    combined.nSamples = nsmp(1);
  else
    ft_error('cannot concatenate files');
  end
  % return the header of the concatenated datafiles
  hdr = combined;
  return
end

% get the options
headerformat   = ft_getopt(varargin, 'headerformat');
retry          = ft_getopt(varargin, 'retry', false);     % the default is not to retry reading the header
chanindx       = ft_getopt(varargin, 'chanindx');         % this is used for EDF with different sampling rates
coordsys       = ft_getopt(varargin, 'coordsys', 'head'); % this is used for ctf and neuromag_mne, it can be head or dewar
coilaccuracy   = ft_getopt(varargin, 'coilaccuracy');     % empty, or a number between 0-2
chantype       = ft_getopt(varargin, 'chantype', {});   
if ~iscell(chantype); chantype = {chantype}; end

%2017.10.10 AB: This parameter is used to select channels in NeuroOmega files, which contain
%channels of different sampling rate. Matches the output field hdr.chantype.
chantype       = ft_getopt(varargin, 'chantype', {});   
if ~iscell(chantype); chantype = {chantype}; end

% optionally get the data from the URL and make a temporary local copy
filename = fetch_url(filename);

if isempty(headerformat)
  % only do the autodetection if the format was not specified
  headerformat = ft_filetype(filename);
end

if iscell(headerformat)
  % this happens for datasets specified as cell-array for concatenation
  headerformat = headerformat{1};
end

if strcmp(headerformat, 'compressed')
  % the file is compressed, unzip on the fly
  inflated     = true;
  filename     = inflate_file(filename);
  headerformat = ft_filetype(filename);
else
  inflated     = false;
end

realtime = any(strcmp(headerformat, {'fcdc_buffer', 'ctf_shm', 'fcdc_mysql'}));

% The checkUniqueLabels flag is used for the realtime buffer in case
% it contains fMRI data. It prevents 1000000 voxel names to be checked
% for uniqueness. fMRI users will probably never use channel names
% for anything.

if realtime
  % skip the rest of the initial checks to increase the speed for realtime operation
  
  checkUniqueLabels = false;
  % the cache and fallback option should always be false for realtime processing
  cache    = false;
  fallback = false;
  
else
  % check whether the file or directory exists
  if  ~exist(filename, 'file')
    ft_error('FILEIO:InvalidFileName', 'file or directory ''%s'' does not exist', filename);
  end
  
  checkUniqueLabels = true;
  % get the rest of the options, this is skipped for realtime operation
  cache          = ft_getopt(varargin, 'cache');
  fallback       = ft_getopt(varargin, 'fallback');
  checkmaxfilter = ft_getopt(varargin, 'checkmaxfilter', true);
  
  if isempty(cache)
    if any(strcmp(headerformat, {'bci2000_dat', 'eyelink_asc', 'gtec_mat', 'gtec_hdf5', 'mega_neurone', 'smi_txt', 'biosig'}))
      cache = true;
    else
      cache = false;
    end
  end
  
  % ensure that the headerfile and datafile are defined, which are sometimes different than the name of the dataset
  [filename, headerfile, datafile] = dataset2files(filename, headerformat);
  if ~strcmp(filename, headerfile) && ~ft_filetype(filename, 'ctf_ds') && ~ft_filetype(filename, 'fcdc_buffer_offline') && ~ft_filetype(filename, 'fcdc_matbin')
    filename     = headerfile;                % this function should read the headerfile, not the dataset
    headerformat = ft_filetype(filename);     % update the filetype
  end
end % if skip initial check

% implement the caching in a data-format independent way
if cache && exist(headerfile, 'file') && ~isempty(cacheheader)
  % try to get the header from cache
  details = dir(headerfile);
  if isequal(details, cacheheader.details)
    % the header file has not been updated, fetch it from the cache
    % fprintf('got header from cache\n');
    hdr = rmfield(cacheheader, 'details');
    
    switch ft_filetype(datafile)
      case {'ctf_ds' 'ctf_meg4' 'ctf_old' 'read_ctf_res4'}
        % for realtime analysis end-of-file-chasing the res4 does not correctly
        % estimate the number of samples, so we compute it on the fly
        sz = 0;
        files = dir([filename '/*.*meg4']);
        for j=1:numel(files)
          sz = sz + files(j).bytes;
        end
        hdr.nTrials = floor((sz - 8) / (hdr.nChans*4) / hdr.nSamples);
    end
    
    return
  end % if the details correspond
end % if cache

% the support for head/dewar coordinates is still limited
if strcmp(coordsys, 'dewar') && ~any(strcmp(headerformat, {'fcdc_buffer', 'ctf_ds', 'ctf_meg4', 'ctf_res4', 'neuromag_fif', 'neuromag_mne'}))
  ft_error('dewar coordinates are not supported for %s', headerformat);
end

% start with an empty header
hdr = [];

%%%%%%%%%%%%%%%%%%%%%%%%%%%%%%%%%%%%%%%%%%%%%%%%%%%%%%%%%%%%%%%%%%%%%%%%%%%%%%
% read the data with the low-level reading function
% please maintain this list in alphabetical order
%%%%%%%%%%%%%%%%%%%%%%%%%%%%%%%%%%%%%%%%%%%%%%%%%%%%%%%%%%%%%%%%%%%%%%%%%%%%%%
switch headerformat
  
  case '4d'
    orig            = read_4d_hdr(datafile);
    hdr.Fs          = orig.header_data.SampleFrequency;
    hdr.nChans      = orig.header_data.TotalChannels;
    hdr.nSamples    = orig.header_data.SlicesPerEpoch;
    hdr.nSamplesPre = round(orig.header_data.FirstLatency*orig.header_data.SampleFrequency);
    hdr.nTrials     = orig.header_data.TotalEpochs;
    %hdr.label       = {orig.channel_data(:).chan_label}';
    hdr.label       = orig.Channel;
    [hdr.grad, elec] = bti2grad(orig);
    if ~isempty(elec),
      hdr.elec = elec;
    end
    
    % remember original header details
    hdr.orig        = orig;
    
  case {'4d_pdf', '4d_m4d', '4d_xyz'}
    orig            = read_bti_m4d(filename);
    hdr.Fs          = orig.SampleFrequency;
    hdr.nChans      = orig.TotalChannels;
    hdr.nSamples    = orig.SlicesPerEpoch;
    hdr.nSamplesPre = round(orig.FirstLatency*orig.SampleFrequency);
    hdr.nTrials     = orig.TotalEpochs;
    hdr.label       = orig.ChannelOrder(:);
    [hdr.grad, elec] = bti2grad(orig);
    if ~isempty(elec)
      hdr.elec = elec;
    end
    
    % remember original header details
    hdr.orig        = orig;
    
  case 'AnyWave'
    orig = read_ahdf5_hdr(datafile);
    hdr.orig = orig;
    hdr.Fs = orig.channels(1).samplingRate;
    hdr.nChans = numel(orig.channels);
    hdr.nSamples = orig.numberOfSamples;
    hdr.nTrials = orig.numberOfBlocks;
    hdr.nSamplesPre = 0;
    hdr.label = orig.label;
    hdr.reference = orig.reference(:);
    hdr.chanunit = orig.unit(:);
    hdr.chantype = orig.type(:);
    
  case 'bci2000_dat'
    % this requires the load_bcidat mex file to be present on the path
    ft_hastoolbox('BCI2000', 1);
    % this is inefficient, since it reads the complete data
    [signal, states, parameters, total_samples] = load_bcidat(filename);
    % convert into a FieldTrip-like header
    hdr             = [];
    hdr.nChans      = size(signal,2);
    hdr.nSamples    = total_samples;
    hdr.nSamplesPre = 0;  % it is continuous
    hdr.nTrials     = 1;  % it is continuous
    hdr.Fs          = parameters.SamplingRate.NumericValue;
    % there are some differences in the fields that are present in the
    % *.dat files, probably due to different BCI2000 versions
    if isfield(parameters, 'ChannelNames') && isfield(parameters.ChannelNames, 'Value') && ~isempty(parameters.ChannelNames.Value)
      hdr.label       = parameters.ChannelNames.Value;
    elseif isfield(parameters, 'ChannelNames') && isfield(parameters.ChannelNames, 'Values') && ~isempty(parameters.ChannelNames.Values)
      hdr.label       = parameters.ChannelNames.Values;
    else
      % give this warning only once
      ft_warning('creating fake channel names');
      for i=1:hdr.nChans
        hdr.label{i} = sprintf('%d', i);
      end
    end
    
    % remember the original header details
    hdr.orig.parameters       = parameters;
    % also remember the complete data upon request
    if cache
      hdr.orig.signal         = signal;
      hdr.orig.states         = states;
      hdr.orig.total_samples  = total_samples;
    end
    
  case 'besa_besa'
    if isempty(chanindx)
      hdr = read_besa_besa(filename);
    else
      hdr = read_besa_besa(filename,[],1);
      if chanindx > hdr.orig.channel_info.orig_n_channels
        ft_error('FILEIO:InvalidChanIndx', 'selected channels are not present in the data');
      else
        hdr = read_besa_besa(filename,[],chanindx);
      end
    end
    
  case 'besa_avr'
    orig = read_besa_avr(filename);
    hdr.Fs          = 1000/orig.di;
    hdr.nChans      = size(orig.data,1);
    hdr.nSamples    = size(orig.data,2);
    hdr.nSamplesPre = -(hdr.Fs * orig.tsb/1000);   % convert from ms to samples
    hdr.nTrials     = 1;
    if isfield(orig, 'label') && iscell(orig.label)
      hdr.label = orig.label;
    elseif isfield(orig, 'label') && ischar(orig.label)
      hdr.label = tokenize(orig.label, ' ');
    else
      % give this warning only once
      ft_warning('creating fake channel names');
      for i=1:hdr.nChans
        hdr.label{i} = sprintf('%d', i);
      end
    end
    
  case 'besa_swf'
    orig = read_besa_swf(filename);
    hdr.Fs          = 1000/orig.di;
    hdr.nChans      = size(orig.data,1);
    hdr.nSamples    = size(orig.data,2);
    hdr.nSamplesPre = -(hdr.Fs * orig.tsb/1000);   % convert from ms to samples
    hdr.nTrials     = 1;
    hdr.label       = orig.label;
    
  case 'biosig'
    % this requires the biosig toolbox
    ft_hastoolbox('BIOSIG', 1);
    hdr = read_biosig_header(filename);
    
  case {'biosemi_bdf', 'bham_bdf'}
    hdr = read_biosemi_bdf(filename);
    if any(diff(hdr.orig.SampleRate))
      ft_error('channels with different sampling rate not supported');
    end
    
    if ~ft_senstype(hdr, 'ext1020')
      % assign the channel type and units for the known channels
      hdr.chantype = repmat({'unknown'}, size(hdr.label));
      hdr.chanunit = repmat({'unknown'}, size(hdr.label));
      chan = ~cellfun(@isempty, regexp(hdr.label, '^[A-D]\d*$'));
      hdr.chantype(chan) = {'eeg'};
      hdr.chanunit(chan) = {'uV'};
    end
    
    if ft_filetype(filename, 'bham_bdf')
      % TODO channel renaming should be made a general option
      % this is for the Biosemi system used at the University of Birmingham
      labelold = { 'A1' 'A2' 'A3' 'A4' 'A5' 'A6' 'A7' 'A8' 'A9' 'A10' 'A11' 'A12' 'A13' 'A14' 'A15' 'A16' 'A17' 'A18' 'A19' 'A20' 'A21' 'A22' 'A23' 'A24' 'A25' 'A26' 'A27' 'A28' 'A29' 'A30' 'A31' 'A32' 'B1' 'B2' 'B3' 'B4' 'B5' 'B6' 'B7' 'B8' 'B9' 'B10' 'B11' 'B12' 'B13' 'B14' 'B15' 'B16' 'B17' 'B18' 'B19' 'B20' 'B21' 'B22' 'B23' 'B24' 'B25' 'B26' 'B27' 'B28' 'B29' 'B30' 'B31' 'B32' 'C1' 'C2' 'C3' 'C4' 'C5' 'C6' 'C7' 'C8' 'C9' 'C10' 'C11' 'C12' 'C13' 'C14' 'C15' 'C16' 'C17' 'C18' 'C19' 'C20' 'C21' 'C22' 'C23' 'C24' 'C25' 'C26' 'C27' 'C28' 'C29' 'C30' 'C31' 'C32' 'D1' 'D2' 'D3' 'D4' 'D5' 'D6' 'D7' 'D8' 'D9' 'D10' 'D11' 'D12' 'D13' 'D14' 'D15' 'D16' 'D17' 'D18' 'D19' 'D20' 'D21' 'D22' 'D23' 'D24' 'D25' 'D26' 'D27' 'D28' 'D29' 'D30' 'D31' 'D32' 'EXG1' 'EXG2' 'EXG3' 'EXG4' 'EXG5' 'EXG6' 'EXG7' 'EXG8' 'Status'};
      labelnew = { 'P9' 'PPO9h' 'PO7' 'PPO5h' 'PPO3h' 'PO5h' 'POO9h' 'PO9' 'I1' 'OI1h' 'O1' 'POO1' 'PO3h' 'PPO1h' 'PPO2h' 'POz' 'Oz' 'Iz' 'I2' 'OI2h' 'O2' 'POO2' 'PO4h' 'PPO4h' 'PO6h' 'POO10h' 'PO10' 'PO8' 'PPO6h' 'PPO10h' 'P10' 'P8' 'TPP9h' 'TP7' 'TTP7h' 'CP5' 'TPP7h' 'P7' 'P5' 'CPP5h' 'CCP5h' 'CP3' 'P3' 'CPP3h' 'CCP3h' 'CP1' 'P1' 'Pz' 'CPP1h' 'CPz' 'CPP2h' 'P2' 'CPP4h' 'CP2' 'CCP4h' 'CP4' 'P4' 'P6' 'CPP6h' 'CCP6h' 'CP6' 'TPP8h' 'TP8' 'TPP10h' 'T7' 'FTT7h' 'FT7' 'FC5' 'FCC5h' 'C5' 'C3' 'FCC3h' 'FC3' 'FC1' 'C1' 'CCP1h' 'Cz' 'FCC1h' 'FCz' 'FFC1h' 'Fz' 'FFC2h' 'FC2' 'FCC2h' 'CCP2h' 'C2' 'C4' 'FCC4h' 'FC4' 'FC6' 'FCC6h' 'C6' 'TTP8h' 'T8' 'FTT8h' 'FT8' 'FT9' 'FFT9h' 'F7' 'FFT7h' 'FFC5h' 'F5' 'AFF7h' 'AF7' 'AF5h' 'AFF5h' 'F3' 'FFC3h' 'F1' 'AF3h' 'Fp1' 'Fpz' 'Fp2' 'AFz' 'AF4h' 'F2' 'FFC4h' 'F4' 'AFF6h' 'AF6h' 'AF8' 'AFF8h' 'F6' 'FFC6h' 'FFT8h' 'F8' 'FFT10h' 'FT10'};
      % rename the channel labels
      for i=1:length(labelnew)
        chan = strcmp(labelold(i), hdr.label);
        hdr.label(chan) = labelnew(chan);
      end
    end
    
  case {'biosemi_old'}
    % this uses the openbdf and readbdf functions that were copied from EEGLAB
    orig = openbdf(filename);
    if any(orig.Head.SampleRate~=orig.Head.SampleRate(1))
      ft_error('channels with different sampling rate not supported');
    end
    hdr.Fs          = orig.Head.SampleRate(1);
    hdr.nChans      = orig.Head.NS;
    hdr.label       = cellstr(orig.Head.Label);
    % it is continuous data, therefore append all records in one trial
    hdr.nSamples    = orig.Head.NRec * orig.Head.Dur * orig.Head.SampleRate(1);
    hdr.nSamplesPre = 0;
    hdr.nTrials     = 1;
    hdr.orig        = orig;
    % close the file between separate read operations
    fclose(orig.Head.FILE.FID);
    
  case 'blackrock_nev'
    ft_error('this still needs some work');
    
  case 'blackrock_nsx'
    ft_hastoolbox('NPMK', 1);
    % ensure that the filename contains a full path specification,
    % otherwise the low-level function fails
    [p, ~, ~] = fileparts(filename);
    if isempty(p)
      filename = which(filename);
    end
    
    orig = openNSx(filename, 'noread');
    channelstype=regexp({orig.ElectrodesInfo.Label},'[a-z]\w+','match');
    chaninfo=table([orig.ElectrodesInfo.ElectrodeID]',...
      transpose(deblank({orig.ElectrodesInfo.Label})),[channelstype{1,:}]',...
      [orig.ElectrodesInfo.ConnectorBank]',[orig.ElectrodesInfo.ConnectorPin]',...
      transpose(deblank({orig.ElectrodesInfo.AnalogUnits})),...
      'VariableNames',{'id' 'label' 'chantype' 'bank' 'pin' 'unit'});
   
    if isempty(chantype)
      chantype = unique(cellfun(@(x)x(1),channelstype));
    end
    
    %selecting channel according to chantype
    orig_label=deblank({orig.ElectrodesInfo.Label});
    orig_unit=deblank({orig.ElectrodesInfo.AnalogUnits});
    channels={}; channelstype={}; channelsunit={}; skipfactor=[];
    for c=1:length(chantype)
      chantype_split=strsplit(chantype{c},':');
      if numel(chantype_split) == 2
        chantype{c}=chantype_split{1};
        skipfactor=[skipfactor,str2double(chantype_split{2})];
      elseif numel(chantype_split) > 2
        ft_error('Use : to specify skipfactor, e.g. analog:10')
      end
      chan_sel=strncmpi(orig_label,chantype{c},length(chantype{c}));
      if sum(chan_sel)==0
          ft_warning(strjoin({'unknown chantype ',chantype{c}}))
      else
        channels=[channels, orig_label(chan_sel)];
        channelsunit=[channelsunit, orig_unit(chan_sel)];
        channelstype=[channelstype, repmat(chantype(c), 1, sum(chan_sel))];
      end
    end
    
    skipfactor=unique(skipfactor);
    if isempty(skipfactor)
      skipfactor=1;
    elseif length(skipfactor)>1
      ft_error('inconsistent skip factors across channels');
    end
    
    %If no channel selected print table with available channels and chantypes
    if isempty(channels) 
      chaninfo %printing table for user (should probably create a ft_print_table function
      ft_warning(['No channel selected, see hdr.chaninfo. \nAvailable CFG.CHANTYPEs are: ',strjoin(unique(chaninfo.chantype),' ')])
      channelstype=chaninfo.chantype; hdr.chaninfo=chaninfo;
      if isempty(chantype) || ~strcmpi(chantype{1},'chaninfo')
        ft_error('Use chantype=''chaninfo'' for ft_read_header to return hdr with hdf.chaninfo')
      end
    end
    
    hdr.Fs          = orig.MetaTags.SamplingFreq/skipfactor;
    hdr.nChans      = length(channels);
    hdr.nSamples    = floor(orig.MetaTags.DataPoints/skipfactor);
    hdr.nSamplesPre = 0;
    hdr.nTrials     = 1; %?
    hdr.label       = deblank(channels)';
    hdr.chantype    = channelstype;
    hdr.chanunit    = channelsunit;
    hdr.orig        = orig;
    hdr.skipfactor  = skipfactor;
    
  case 'neuroomega_mat'
    % These are MATLAB *.mat files created by the software 'Map File
    % Converter' from the original .mpx files recorded by NeuroOmega 
    chantype_dict={'micro','macro',     'analog', 'digital','micro_lfp','macro_lfp','micro_hp','add_analog';...
                   'CRAW', 'CMacro_RAW','CANALOG','CDIG',   'CLFP',     'CMacro',   'CSPK'    ,'CADD_ANALOG'};            
    neuroomega_param={'_KHz','_KHz_Orig','_Gain','_BitResolution','_TimeBegin','_TimeEnd'}; 
    
    %identifying channels to be loaded
    orig = matfile(filename);
    fields_orig=who(orig);
    %is_param=endsWith(fields_orig,neuroomega_param); %Matlab 2017a
    is_param=zeros(length(fields_orig),1); %ugly workaround for endsWith in Matlab 2015a
    for i=1:length(neuroomega_param)
        is_param = is_param | ~cellfun('isempty',regexp(fields_orig,strcat(neuroomega_param(i),'$'),'start'));
    end
    
    channels={}; channelstype={};
    for c = 1:length(chantype)
        chantype_dict_sel=strcmpi(chantype_dict(1,:),chantype{c});
        if sum(chantype_dict_sel)>0
          chanbasename=chantype_dict{2, chantype_dict_sel};
          sel_chan=fields_orig(strncmpi(fields_orig,chanbasename,length(chanbasename)) & ~is_param);
          if isempty(sel_chan)
            ft_warning(strjoin({'chantype ',chantype{c},' selected but no ',chanbasename,' found'}))
          else
            channels=[channels;sel_chan];
            channelstype=[channelstype;repmat(chantype(c),  size(sel_chan))];
          end
        elseif ~strcmpi(chantype{c},'chaninfo')
          ft_warning(strjoin({'unknown chantype ',chantype{c}}));
        end
    end
    if ~isempty(channels)
      chan_t=table;
      for i=1:length(channels)
        ch=channels{i};
        ch_whos=whos(orig,ch);
        chan_t=[chan_t;{ch,orig.([ch,'_KHz'])*1000, orig.([ch,'_TimeBegin']), ch_whos.size(2)}];
      end
      chan_t.Properties.VariableNames={'channel' 'Fs' 'T0' 'nSamples'};

      Fs=uniquetol(chan_t.Fs,1e-6);
      T0=uniquetol(chan_t.T0,1e-6);
      nSamples=uniquetol(chan_t.nSamples,1e-6);
      if length(Fs)>1 || length(T0)>1 
        chan_t %; printing table for user
        ft_error('inconsistent channels with different sampling rates or initial times');
      end
      if length(nSamples)>1
        chan_t %; printing table for user
        ft_warning('inconsistent number of samples across channels. Selecting minimun nSample')
        nSamples=min(nSamples);
      end
      
    else %If no channel selected
      channels=fields_orig(contains(fields_orig,chantype_dict(2,:)) & ~is_param);
      %Matching channels to chantypes
      M=cell2mat(cellfun(@(x) contains(channels,x),chantype_dict(2,:),'UniformOutput',false));
      chantype_ix = sum( cumprod(M == 0, 2), 2) + 1;
      Fs=cellfun(@(x) orig.([x '_KHz'])*1000,channels);
      chaninfo=table(channels,chantype_dict(1,chantype_ix)',Fs,'VariableNames',{'channel' 'chantype' 'Fs'});
      if isempty(chantype)
        chaninfo %printing channel info for user. ToDo: ft_print_table
        ft_error('Define cfg.chantype of interest from table above or use ''chaninfo''');
      elseif strcmpi(chantype{1},'chaninfo') %returning inconsistent header
        Fs=nan; nSamples=nan; channelstype=chaninfo.chantype; hdr.chaninfo=chaninfo;        
      else
        ft_error(['Incorrect cfg.chantype, use one of ',strjoin(unique(chaninfo.chantype),' ')])
      end
    end
    
    %building header
    hdr.Fs          = Fs;
    hdr.nChans      = length(channels);
    hdr.nSamples    = nSamples;
    hdr.nSamplesPre = 0;
    hdr.nTrials     = 1;
    hdr.label       = deblank(channels);
    % store the complete information in hdr.orig
    % ft_read_data and ft_read_event will get it from there
    hdr.orig        = orig;  
    hdr.chantype    = channelstype;
    hdr.chanunit    = repmat({'uV'},  size(hdr.label));

  case {'brainvision_vhdr', 'brainvision_seg', 'brainvision_eeg', 'brainvision_dat'}
    orig = read_brainvision_vhdr(filename);
    hdr.Fs          = orig.Fs;
    hdr.nChans      = orig.NumberOfChannels;
    hdr.label       = orig.label;
    hdr.nSamples    = orig.nSamples;
    hdr.nSamplesPre = orig.nSamplesPre;
    hdr.nTrials     = orig.nTrials;
    hdr.orig        = orig;
    % assign the channel type and units for the known channels
    hdr.chantype = repmat({'eeg'}, size(hdr.label));
    hdr.chanunit = repmat({'uV'},  size(hdr.label));
    
  case 'bucn_nirs'
    orig = read_bucn_nirshdr(filename);
    hdr  = rmfield(orig, 'time');
    hdr.orig = orig;
    
  case 'ced_son'
    % check that the required low-level toolbox is available
    ft_hastoolbox('neuroshare', 1);
    % use the reading function supplied by Gijs van Elswijk
    orig = read_ced_son(filename,'readevents','no','readdata','no');
    orig = orig.header;
    % In Spike2, channels can have different sampling rates, units, length
    % etc. etc. Here, channels need to have to same properties.
    if length(unique([orig.samplerate]))>1,
      ft_error('channels with different sampling rates are not supported');
    else
      hdr.Fs   = orig(1).samplerate;
    end
    hdr.nChans = length(orig);
    % nsamples of the channel with least samples
    hdr.nSamples    = min([orig.nsamples]);
    hdr.nSamplesPre = 0;
    % only continuous data supported
    if sum(strcmpi({orig.mode},'continuous')) < hdr.nChans,
      ft_error('not all channels contain continuous data');
    else
      hdr.nTrials = 1;
    end
    hdr.label = {orig.label};
    
  case  'combined_ds'
    hdr = read_combined_ds(filename);
    
  case {'ctf_ds', 'ctf_meg4', 'ctf_res4'}
    % check the presence of the required low-level toolbox
    ft_hastoolbox('ctf', 1);
    orig             = readCTFds(filename);
    if isempty(orig)
      % this is to deal with data from the 64 channel system and the error
      % readCTFds: .meg4 file header=MEG4CPT   Valid header options:  MEG41CP  MEG42CP
      ft_error('could not read CTF with this implementation, please try again with the ''ctf_old'' file format');
    end
    hdr.Fs           = orig.res4.sample_rate;
    hdr.nChans       = orig.res4.no_channels;
    hdr.nSamples     = orig.res4.no_samples;
    hdr.nSamplesPre  = orig.res4.preTrigPts;
    hdr.nTrials      = orig.res4.no_trials;
    hdr.label        = cellstr(orig.res4.chanNames);
    for i=1:numel(hdr.label)
      % remove the site-specific numbers from each channel name, e.g. 'MZC01-1706' becomes 'MZC01'
      hdr.label{i} = strtok(hdr.label{i}, '-');
    end
    % read the balance coefficients, these are used to compute the synthetic gradients
    coeftype = cellstr(char(orig.res4.scrr(:).coefType));
    try
      [alphaMEG,MEGlist,Refindex] = getCTFBalanceCoefs(orig,'NONE', 'T');
      orig.BalanceCoefs.none.alphaMEG  = alphaMEG;
      orig.BalanceCoefs.none.MEGlist   = MEGlist;
      orig.BalanceCoefs.none.Refindex  = Refindex;
    catch
      ft_warning('cannot read balancing coefficients for NONE');
    end
    if any(~cellfun(@isempty,strfind(coeftype, 'G1BR')))
      try
        [alphaMEG,MEGlist,Refindex] = getCTFBalanceCoefs(orig,'G1BR', 'T');
        orig.BalanceCoefs.G1BR.alphaMEG  = alphaMEG;
        orig.BalanceCoefs.G1BR.MEGlist   = MEGlist;
        orig.BalanceCoefs.G1BR.Refindex  = Refindex;
      catch
        ft_warning('cannot read balancing coefficients for G1BR');
      end
    end
    if any(~cellfun(@isempty,strfind(coeftype, 'G2BR')))
      try
        [alphaMEG,MEGlist,Refindex] = getCTFBalanceCoefs(orig, 'G2BR', 'T');
        orig.BalanceCoefs.G2BR.alphaMEG  = alphaMEG;
        orig.BalanceCoefs.G2BR.MEGlist   = MEGlist;
        orig.BalanceCoefs.G2BR.Refindex  = Refindex;
      catch
        ft_warning('cannot read balancing coefficients for G2BR');
      end
    end
    if any(~cellfun(@isempty,strfind(coeftype, 'G3BR')))
      try
        [alphaMEG,MEGlist,Refindex] = getCTFBalanceCoefs(orig, 'G3BR', 'T');
        orig.BalanceCoefs.G3BR.alphaMEG  = alphaMEG;
        orig.BalanceCoefs.G3BR.MEGlist   = MEGlist;
        orig.BalanceCoefs.G3BR.Refindex  = Refindex;
      catch
        ft_warning('cannot read balancing coefficients for G3BR');
      end
    end
    if any(~cellfun(@isempty,strfind(coeftype, 'G3AR')))
      try
        [alphaMEG,MEGlist,Refindex] = getCTFBalanceCoefs(orig, 'G3AR', 'T');
        orig.BalanceCoefs.G3AR.alphaMEG  = alphaMEG;
        orig.BalanceCoefs.G3AR.MEGlist   = MEGlist;
        orig.BalanceCoefs.G3AR.Refindex  = Refindex;
      catch
        % May not want a warning here if these are not commonly used.
        % Already get a (fprintf) warning from getCTFBalanceCoefs.m
        % ft_warning('cannot read balancing coefficients for G3AR');
      end
    end
    % add a gradiometer structure for forward and inverse modelling
    try
      [grad, elec] = ctf2grad(orig, strcmp(coordsys, 'dewar'), coilaccuracy);
      if ~isempty(grad)
        hdr.grad = grad;
      end
      if ~isempty(elec)
        hdr.elec = elec;
      end
    catch
      % this fails if the res4 file is not correctly closed, e.g. during realtime processing
      tmp = lasterror;
      disp(tmp.message);
      ft_warning('could not construct gradiometer definition from the header');
    end
    
    % for realtime analysis EOF chasing the res4 does not correctly
    % estimate the number of samples, so we compute it on the fly from the
    % meg4 file sizes.
    sz = 0;
    files = dir([filename '/*.*meg4']);
    for j=1:numel(files)
      sz = sz + files(j).bytes;
    end
    hdr.nTrials = floor((sz - 8) / (hdr.nChans*4) / hdr.nSamples);
    
    % add the original header details
    hdr.orig = orig;
    
  case {'ctf_old', 'read_ctf_res4'}
    % read it using the open-source MATLAB code that originates from CTF and that was modified by the FCDC
    orig             = read_ctf_res4(headerfile);
    hdr.Fs           = orig.Fs;
    hdr.nChans       = orig.nChans;
    hdr.nSamples     = orig.nSamples;
    hdr.nSamplesPre  = orig.nSamplesPre;
    hdr.nTrials      = orig.nTrials;
    hdr.label        = orig.label;
    % add a gradiometer structure for forward and inverse modelling
    try
      hdr.grad = ctf2grad(orig);
    catch
      % this fails if the res4 file is not correctly closed, e.g. during realtime processing
      tmp = lasterror;
      disp(tmp.message);
      ft_warning('could not construct gradiometer definition from the header');
    end
    % add the original header details
    hdr.orig = orig;
    
  case 'ctf_read_res4'
    % check that the required low-level toolbos ix available
    ft_hastoolbox('eegsf', 1);
    % read it using the CTF importer from the NIH and Daren Weber
    orig = ctf_read_res4(fileparts(headerfile), 0);
    % convert the header into a structure that FieldTrip understands
    hdr              = [];
    hdr.Fs           = orig.setup.sample_rate;
    hdr.nChans       = length(orig.sensor.info);
    hdr.nSamples     = orig.setup.number_samples;
    hdr.nSamplesPre  = orig.setup.pretrigger_samples;
    hdr.nTrials      = orig.setup.number_trials;
    for i=1:length(orig.sensor.info)
      hdr.label{i}   = orig.sensor.info(i).label;
    end
    hdr.label        = hdr.label(:);
    % add a gradiometer structure for forward and inverse modelling
    try
      hdr.grad = ctf2grad(orig);
    catch
      % this fails if the res4 file is not correctly closed, e.g. during realtime processing
      tmp = lasterror;
      disp(tmp.message);
      ft_warning('could not construct gradiometer definition from the header');
    end
    % add the original header details
    hdr.orig = orig;
    
  case 'ctf_shm'
    % read the header information from shared memory
    hdr = read_shm_header(filename);
    
  case 'dataq_wdq'
    orig            = read_wdq_header(filename);
    hdr             = [];
    hdr.Fs          = orig.fsample;
    hdr.nChans      = orig.nchan;
    hdr.nSamples    = orig.nbytesdat/(2*hdr.nChans);
    hdr.nSamplesPre = 0;
    hdr.nTrials     = 1;
    for k = 1:hdr.nChans
      if isfield(orig.chanhdr(k), 'annot') && ~isempty(orig.chanhdr(k).annot)
        hdr.label{k,1} = orig.chanhdr(k).annot;
      else
        hdr.label{k,1} = orig.chanhdr(k).label;
      end
    end
    
    % add the original header details
    hdr.orig  = orig;
    
  case {'deymed_ini' 'deymed_dat'}
    % the header is stored in a *.ini file
    orig            = read_deymed_ini(headerfile);
    hdr             = [];
    hdr.Fs          = orig.Fs;
    hdr.nChans      = orig.nChans;
    hdr.nSamples    = orig.nSamples;
    hdr.nSamplesPre = 0;
    hdr.nTrials     = 1;
    hdr.label       = orig.label(:);
    hdr.orig        = orig; % remember the original details
    
  case 'edf'
    % this reader is largely similar to the bdf reader
    if isempty(chanindx)
      hdr = read_edf(filename);
    else
      hdr = read_edf(filename,[],1);
      if chanindx > hdr.orig.NS
        ft_error('FILEIO:InvalidChanIndx', 'selected channels are not present in the data');
      else
        hdr = read_edf(filename,[],chanindx);
      end
    end
    
  case 'eep_avr'
    % check that the required low-level toolbox is available
    ft_hastoolbox('eeprobe', 1);
    % read the whole average and keep only header info (it is a bit silly, but the easiest to do here)
    hdr = read_eep_avr(filename);
    hdr.Fs          = hdr.rate;
    hdr.nChans      = size(hdr.data,1);
    hdr.nSamples    = size(hdr.data,2);
    hdr.nSamplesPre = hdr.xmin*hdr.rate/1000;
    hdr.nTrials     = 1;        % it can always be interpreted as continuous data
    % remove the data and variance if present
    hdr = removefields(hdr, {'data', 'variance'});
    
  case 'eep_cnt'
    % check that the required low-level toolbox is available
    ft_hastoolbox('eeprobe', 1);
    % read the first sample from the continous data, this will also return the header
    orig = read_eep_cnt(filename, 1, 1);
    hdr.Fs          = orig.rate;
    hdr.nSamples    = orig.nsample;
    hdr.nSamplesPre = 0;
    hdr.label       = orig.label;
    hdr.nChans      = orig.nchan;
    hdr.nTrials     = 1;        % it can always be interpreted as continuous data
    hdr.orig        = orig;     % remember the original details
    
    
  case 'eeglab_set'
    hdr = read_eeglabheader(filename);
    
  case 'eeglab_erp'
    hdr = read_erplabheader(filename);
    
  case 'emotiv_mat'
    % This is a MATLAB *.mat file that is created using the Emotiv MATLAB
    % example code. It contains a 25xNsamples matrix and some other stuff.
    orig = load(filename);
    hdr.Fs          = 128;
    hdr.nChans      = 25;
    hdr.nSamples    = size(orig.data_eeg,1);
    hdr.nSamplesPre = 0;
    hdr.nTrials     = 1;
    hdr.label       = {'ED_COUNTER','ED_INTERPOLATED','ED_RAW_CQ','ED_AF3','ED_F7','ED_F3','ED_FC5','ED_T7','ED_P7','ED_O1','ED_O2','ED_P8','ED_T8','ED_FC6','ED_F4','ED_F8','ED_AF4','ED_GYROX','ED_GYROY','ED_TIMESTAMP','ED_ES_TIMESTAMP','ED_FUNC_ID','ED_FUNC_VALUE','ED_MARKER','ED_SYNC_SIGNAL'};
    % store the complete information in hdr.orig
    % ft_read_data and ft_read_event will get it from there
    hdr.orig        = orig;
    
  case 'eyelink_asc'
    asc = read_eyelink_asc(filename);
    hdr.nChans              = size(asc.dat,1);
    hdr.nSamples            = size(asc.dat,2);
    hdr.nSamplesPre         = 0;
    hdr.nTrials             = 1;
    hdr.FirstTimeStamp      = asc.dat(1,1);
    hdr.TimeStampPerSample  = mean(diff(asc.dat(1,:)));
    hdr.Fs                  = 1000/hdr.TimeStampPerSample;  % these timestamps are in miliseconds
    % give this warning only once
    ft_warning('creating fake channel names');
    for i=1:hdr.nChans
      hdr.label{i} = sprintf('%d', i);
    end
    
    % remember the original header details
    hdr.orig.header = asc.header;
    % remember all header and data details upon request
    if cache
      hdr.orig = asc;
    end
    
  case  'spmeeg_mat'
    hdr = read_spmeeg_header(filename);
    
  case  'ced_spike6mat'
    hdr = read_spike6mat_header(filename);
    
  case 'egi_egia'
    [fhdr,chdr,ename,cnames,fcom,ftext] = read_egis_header(filename);
    [p, f, x]       = fileparts(filename);
    
    if any(chdr(:,4)-chdr(1,4))
      ft_error('Sample rate not the same for all cells.');
    end
    
    hdr.Fs          = chdr(1,4); %making assumption that sample rate is same for all cells
    hdr.nChans      = fhdr(19);
    for i = 1:hdr.nChans
      % this should be consistent with ft_senslabel
      hdr.label{i,1}  = ['E' num2str(i)];
    end
    %since NetStation does not properly set the fhdr(11) field, use the number of subjects from the chdr instead
    hdr.nTrials     = chdr(1,2)*fhdr(18); %number of trials is numSubjects * numCells
    hdr.nSamplesPre = ceil(fhdr(14)/(1000/hdr.Fs));
    
    if any(chdr(:,3)-chdr(1,3))
      ft_error('Number of samples not the same for all cells.');
    end
    
    hdr.nSamples    = chdr(1,3); %making assumption that number of samples is same for all cells
    
    % remember the original header details
    hdr.orig.fhdr   = fhdr;
    hdr.orig.chdr   = chdr;
    hdr.orig.ename  = ename;
    hdr.orig.cnames = cnames;
    hdr.orig.fcom   = fcom;
    hdr.orig.ftext  = ftext;
    
  case 'egi_egis'
    [fhdr,chdr,ename,cnames,fcom,ftext] = read_egis_header(filename);
    [p, f, x]       = fileparts(filename);
    
    if any(chdr(:,4)-chdr(1,4))
      ft_error('Sample rate not the same for all cells.');
    end
    
    hdr.Fs          = chdr(1,4); %making assumption that sample rate is same for all cells
    hdr.nChans      = fhdr(19);
    for i = 1:hdr.nChans
      % this should be consistent with ft_senslabel
      hdr.label{i,1}  = ['E' num2str(i)];
    end
    hdr.nTrials     = sum(chdr(:,2));
    hdr.nSamplesPre = ceil(fhdr(14)/(1000/hdr.Fs));
    % assuming that a utility was used to insert the correct baseline
    % duration into the header since it is normally absent. This slot is
    % actually allocated to the age of the subject, although NetStation
    % does not use it when generating an EGIS session file.
    
    if any(chdr(:,3)-chdr(1,3))
      ft_error('Number of samples not the same for all cells.');
    end
    
    hdr.nSamples    = chdr(1,3); %making assumption that number of samples is same for all cells
    
    % remember the original header details
    hdr.orig.fhdr   = fhdr;
    hdr.orig.chdr   = chdr;
    hdr.orig.ename  = ename;
    hdr.orig.cnames = cnames;
    hdr.orig.fcom   = fcom;
    hdr.orig.ftext  = ftext;
    
  case 'egi_sbin'
    [header_array, CateNames, CatLengths, preBaseline] = read_sbin_header(filename);
    [p, f, x]       = fileparts(filename);
    
    hdr.Fs          = header_array(9);
    hdr.nChans      = header_array(10);
    for i = 1:hdr.nChans
      % this should be consistent with ft_senslabel
      hdr.label{i,1}  = ['E' num2str(i)];
    end
    hdr.nTrials     = header_array(15);
    hdr.nSamplesPre = preBaseline;
    
    hdr.nSamples    = header_array(16); % making assumption that number of samples is same for all cells
    
    % remember the original header details
    hdr.orig.header_array   = header_array;
    hdr.orig.CateNames   = CateNames;
    hdr.orig.CatLengths  = CatLengths;
    
  case {'egi_mff_v1' 'egi_mff'} % this is currently the default
    % The following represents the code that was written by Ingrid, Robert
    % and Giovanni to get started with the EGI mff dataset format. It might
    % not support all details of the file formats.
    %
    % An alternative implementation has been provided by EGI, this is
    % released as fieldtrip/external/egi_mff and referred further down in
    % this function as 'egi_mff_v2'.
    
    if ~usejava('jvm')
      ft_error('the xml2struct requires MATLAB to be running with the Java virtual machine (JVM)');
      % an alternative implementation which does not require the JVM but runs much slower is
      % available from http://www.mathworks.com/matlabcentral/fileexchange/6268-xml4mat-v2-0
    end
    
    % get header info from .bin files
    binfiles = dir(fullfile(filename, 'signal*.bin'));
    if isempty(binfiles)
      ft_error('could not find any signal.bin in mff directory')
    end
    
    orig = [];
    for iSig = 1:length(binfiles)
      signalname = binfiles(iSig).name;
      fullsignalname = fullfile(filename, signalname);
      orig.signal(iSig).blockhdr = read_mff_bin(fullsignalname);
    end
    
    % get hdr info from xml files
    ws = warning('off', 'MATLAB:REGEXP:deprecated'); % due to some small code xml2struct
    xmlfiles = dir( fullfile(filename, '*.xml'));
    disp('reading xml files to obtain header info...')
    for i = 1:numel(xmlfiles)
      if strcmpi(xmlfiles(i).name(1:2), '._') % Mac sometimes creates this useless files, don't use them
      elseif strcmpi(xmlfiles(i).name(1:6), 'Events') % don't read in events here, can take a lot of time, and we can do that in ft_read_event
      else
        fieldname     = xmlfiles(i).name(1:end-4);
        filename_xml  = fullfile(filename, xmlfiles(i).name);
        orig.xml.(fieldname) = xml2struct(filename_xml);
      end
    end
    warning(ws); % revert the warning state
    
    % epochs.xml seems the most common version, but epoch.xml might also
    % occur, so use only one name
    if isfield(orig.xml, 'epoch')
      orig.xml.epochs = orig.xml.epoch;
      orig.xml = rmfield(orig.xml, 'epoch');
    end
    
    % make hdr according to FieldTrip rules
    hdr = [];
    Fs = zeros(length(orig.signal),1);
    nChans = zeros(length(orig.signal),1);
    nSamples = zeros(length(orig.signal),1);
    
    for iSig = 1:length(orig.signal)
      Fs(iSig)      = orig.signal(iSig).blockhdr(1).fsample(1);
      nChans(iSig)  = orig.signal(iSig).blockhdr(1).nsignals;
      % the number of samples per block can be different
      nSamples_Block = zeros(length(orig.signal(iSig).blockhdr),1);
      for iBlock  = 1:length(orig.signal(iSig).blockhdr)
        nSamples_Block(iBlock) = orig.signal(iSig).blockhdr(iBlock).nsamples(1);
      end
      nSamples(iSig) = sum(nSamples_Block);
    end
    
    if length(unique(Fs)) > 1 || length(unique(nSamples)) > 1
      ft_error('Fs and nSamples should be the same in all signals')
    end
    
    hdr.Fs          = Fs(1);
    hdr.nChans      = sum(nChans);
    hdr.nSamplesPre = 0;
    hdr.nSamples    = nSamples(1);
    hdr.nTrials     = 1;
    
    % get channel labels for signal 1 (main net), otherwise create them
    if isfield(orig.xml, 'sensorLayout') % asuming that signal1 is hdEEG sensornet, and channels are in xml file sensorLayout
      for iSens = 1:numel(orig.xml.sensorLayout.sensors)
        if ~isempty(orig.xml.sensorLayout.sensors(iSens).sensor.name) && ~(isstruct(orig.xml.sensorLayout.sensors(iSens).sensor.name) && numel(fieldnames(orig.xml.sensorLayout.sensors(iSens).sensor.name))==0)
          %only get name when channel is EEG (type 0), or REF (type 1),
          %rest are non interesting channels like place holders and COM and should not be added.
          if strcmp(orig.xml.sensorLayout.sensors(iSens).sensor.type, '0') || strcmp(orig.xml.sensorLayout.sensors(iSens).sensor.type, '1')
            % get the sensor name from the datafile
            hdr.label{iSens} = orig.xml.sensorLayout.sensors(iSens).sensor.name;
          end
        elseif strcmp(orig.xml.sensorLayout.sensors(iSens).sensor.type, '0') % EEG chan
          % this should be consistent with ft_senslabel
          hdr.label{iSens} = ['E' num2str(orig.xml.sensorLayout.sensors(iSens).sensor.number)];
        elseif strcmp(orig.xml.sensorLayout.sensors(iSens).sensor.type, '1') % REF chan
          % ingnie: I now choose REF as name for REF channel since our discussion see bug 1407. Arbitrary choice...
          hdr.label{iSens} = ['REF' num2str(iSens)];
        else
          % non interesting channels like place holders and COM
        end
      end
      % check if the amount of lables corresponds with nChannels in signal 1
      if length(hdr.label) == nChans(1)
        % good
      elseif length(hdr.label) > orig.signal(1).blockhdr(1).nsignals
        ft_warning('found more lables in xml.sensorLayout than channels in signal 1, thus can not use info in sensorLayout, creating labels on the fly')
        for iSens = 1:orig.signal(1).blockhdr(1).nsignals
          % this should be consistent with ft_senslabel
          hdr.label{iSens} = ['E' num2str(iSens)];
        end
      else
        ft_warning('found less lables in xml.sensorLayout than channels in signal 1, thus can not use info in sensorLayout, creating labels on the fly')
        for iSens = 1:orig.signal(1).blockhdr(1).nsignals
          % this should be consistent with ft_senslabel
          hdr.label{iSens} = ['E' num2str(iSens)];
        end
      end
      % get lables for other signals
      if length(orig.signal) == 2
        if isfield(orig.xml, 'pnsSet') % signal2 is PIB box, and lables are in xml file pnsSet
          nbEEGchan = length(hdr.label);
          for iSens = 1:numel(orig.xml.pnsSet.sensors)
            hdr.label{nbEEGchan+iSens} = num2str(orig.xml.pnsSet.sensors(iSens).sensor.name);
          end
          if length(hdr.label) == orig.signal(1).blockhdr(1).nsignals + orig.signal(2).blockhdr(1).nsignals
            % good
          elseif length(hdr.label) < orig.signal(1).blockhdr(1).nsignals + orig.signal(2).blockhdr(1).nsignals
            ft_warning('found less lables in xml.pnsSet than channels in signal 2, labeling with s2_unknownN instead')
            for iSens = length(hdr.label)+1 : orig.signal(1).blockhdr(1).nsignals + orig.signal(2).blockhdr(1).nsignals
              hdr.label{iSens} = ['s2_unknown', num2str(iSens)];
            end
          else
            ft_warning('found more lables in xml.pnsSet than channels in signal 2, thus can not use info in pnsSet, and labeling with s2_eN instead')
            for iSens = orig.signal(1).blockhdr(1).nsignals+1 : orig.signal(1).blockhdr(1).nsignals + orig.signal(2).blockhdr(1).nsignals
              hdr.label{iSens} = ['s2_E', num2str(iSens)];
            end
          end
        else % signal2 is not PIBbox
          ft_warning('creating channel labels for signal 2 on the fly')
          for iSens = 1:orig.signal(2).blockhdr(1).nsignals
            hdr.label{end+1} = ['s2_E', num2str(iSens)];
          end
        end
      elseif length(orig.signal) > 2
        % loop over signals and label channels accordingly
        ft_warning('creating channel labels for signal 2 to signal N on the fly')
        for iSig = 2:length(orig.signal)
          for iSens = 1:orig.signal(iSig).blockhdr(1).nsignals
            if iSig == 1 && iSens == 1
              hdr.label{1} = ['s',num2str(iSig),'_E', num2str(iSens)];
            else
              hdr.label{end+1} = ['s',num2str(iSig),'_E', num2str(iSens)];
            end
          end
        end
      end
    else % no xml.sensorLayout present
      ft_warning('no sensorLayout found in xml files, creating channel labels on the fly')
      for iSig = 1:length(orig.signal)
        for iSens = 1:orig.signal(iSig).blockhdr(1).nsignals
          if iSig == 1 && iSens == 1
            hdr.label{1} = ['s',num2str(iSig),'_E', num2str(iSens)];
          else
            hdr.label{end+1} = ['s',num2str(iSig),'_E', num2str(iSens)];
          end
        end
      end
    end
    
    % check if multiple epochs are present
    if isfield(orig.xml,'epochs')
      % add info to header about which sample correspond to which epochs, becasue this is quite hard for user to get...
      epochdef = zeros(length(orig.xml.epochs),3);
      for iEpoch = 1:length(orig.xml.epochs)
        if iEpoch == 1
          epochdef(iEpoch,1) = round(str2double(orig.xml.epochs(iEpoch).epoch.beginTime)./(1000000./hdr.Fs))+1;
          epochdef(iEpoch,2) = round(str2double(orig.xml.epochs(iEpoch).epoch.endTime  )./(1000000./hdr.Fs));
          epochdef(iEpoch,3) = round(str2double(orig.xml.epochs(iEpoch).epoch.beginTime)./(1000000./hdr.Fs)); % offset corresponds to timing
        else
          NbSampEpoch = round(str2double(orig.xml.epochs(iEpoch).epoch.endTime)./(1000000./hdr.Fs) - str2double(orig.xml.epochs(iEpoch).epoch.beginTime)./(1000000./hdr.Fs));
          epochdef(iEpoch,1) = epochdef(iEpoch-1,2) + 1;
          epochdef(iEpoch,2) = epochdef(iEpoch-1,2) + NbSampEpoch;
          epochdef(iEpoch,3) = round(str2double(orig.xml.epochs(iEpoch).epoch.beginTime)./(1000000./hdr.Fs)); % offset corresponds to timing
        end
      end
      
      if epochdef(end,2) ~= hdr.nSamples
        % check for NS 4.5.4 picosecond timing
        if (epochdef(end,2)/1000) == hdr.nSamples
          for iEpoch=1:size(epochdef,1)
            epochdef(iEpoch,1) = ((epochdef(iEpoch,1)-1)/1000)+1;
            epochdef(iEpoch,2) = epochdef(iEpoch,2)/1000;
            epochdef(iEpoch,3) = epochdef(iEpoch,3)/1000;
          end
          ft_warning('mff apparently generated by NetStation 4.5.4.  Adjusting time scale to microseconds from nanoseconds.');
        else
          ft_error('number of samples in all epochs do not add up to total number of samples')
        end
      end
      
      epochLengths = epochdef(:,2)-epochdef(:,1)+1;
      if ~any(diff(epochLengths))
        hdr.nSamples = epochLengths(1);
        hdr.nTrials  = length(epochLengths);
        
      else
        ft_warning('the data contains multiple epochs with variable length, possibly causing discontinuities in the data')
        % sanity check
        if epochdef(end,2) ~= hdr.nSamples
          % check for NS 4.5.4 picosecond timing
          if (epochdef(end,2)/1000) == hdr.nSamples
            for iEpoch=1:size(epochdef,1)
              epochdef(iEpoch,1)=((epochdef(iEpoch,1)-1)/1000)+1;
              epochdef(iEpoch,2)=epochdef(iEpoch,2)/1000;
              epochdef(iEpoch,3)=epochdef(iEpoch,3)/1000;
            end
            disp('mff apparently generated by NetStation 4.5.4.  Adjusting time scale to microseconds from nanoseconds.');
          else
            ft_error('number of samples in all epochs do not add up to total number of samples')
          end
        end
      end
      orig.epochdef = epochdef;
    end
    hdr.orig = orig;
    
  case 'egi_mff_v2'
    % ensure that the EGI_MFF toolbox is on the path
    ft_hastoolbox('egi_mff', 1);
    % ensure that the JVM is running and the jar file is on the path
    
    %%%%%%%%%%%%%%%%%%%%%%
    %workaround for MATLAB bug resulting in global variables being cleared
    globalTemp=cell(0);
    globalList=whos('global');
    varList=whos;
    for i=1:length(globalList)
      eval(['global ' globalList(i).name ';']);
      eval(['globalTemp{end+1}=' globalList(i).name ';']);
    end
    %%%%%%%%%%%%%%%%%%%%%%
    
    mff_setup;
    
    %%%%%%%%%%%%%%%%%%%%%%
    %workaround for MATLAB bug resulting in global variables being cleared
    varNames={varList.name};
    for i=1:length(globalList)
      eval(['global ' globalList(i).name ';']);
      eval([globalList(i).name '=globalTemp{i};']);
      if ~any(strcmp(globalList(i).name,varNames)) %was global variable originally out of scope?
        eval(['clear ' globalList(i).name ';']); %clears link to global variable without affecting it
      end
    end
    clear globalTemp globalList varNames varList;
    %%%%%%%%%%%%%%%%%%%%%%
    
    if isunix && filename(1)~=filesep
      % add the full path to the dataset directory
      filename = fullfile(pwd, filename);
    elseif ispc && ~any(strcmp(filename(2),{':','\'}))
      % add the full path, including drive letter or slashes as needed.
      filename = fullfile(pwd, filename);
    end
    hdr = read_mff_header(filename);
    
  case 'fcdc_buffer'
    % read from a networked buffer for realtime analysis
    [host, port] = filetype_check_uri(filename);
    
    if retry
      orig = [];
      while isempty(orig)
        try
          % try reading the header, catch the error and retry
          orig = buffer('get_hdr', [], host, port);
        catch
          ft_warning('could not read header from %s, retrying in 1 second', filename);
          pause(1);
        end
      end % while
    else
      % try reading the header only once, give error if it fails
      orig = buffer('get_hdr', [], host, port);
    end % if retry
    
    % construct the standard header elements
    hdr.Fs          = orig.fsample;
    hdr.nChans      = orig.nchans;
    hdr.nSamples    = orig.nsamples;
    hdr.nSamplesPre = 0;  % since continuous
    hdr.nTrials     = 1;  % since continuous
    hdr.orig        = []; % this will contain the chunks (if present)
    
    % add the contents of attached NEUROMAG_HEADER chunk after decoding to MATLAB structure
    if isfield(orig, 'neuromag_header')
      if isempty(cachechunk)
        % this only needs to be decoded once
        cachechunk = decode_fif(orig);
      end
      
      % convert to FieldTrip format header
      hdr.label       = cachechunk.ch_names(:);
      hdr.nChans      = cachechunk.nchan;
      hdr.Fs          = cachechunk.sfreq;
      
      % add a gradiometer structure for forward and inverse modelling
      try
        [grad, elec] = mne2grad(cachechunk, true, coilaccuracy); % the coordsys is 'dewar'
        if ~isempty(grad)
          hdr.grad = grad;
        end
        if ~isempty(elec)
          hdr.elec = elec;
        end
      catch
        disp(lasterr);
      end
      
      % store the original details
      hdr.orig = cachechunk;
    end
    
    % add the contents of attached CTF_RES4 chunk after decoding to MATLAB structure
    if isfield(orig, 'ctf_res4')
      if isempty(cachechunk)
        % this only needs to be decoded once
        cachechunk = decode_res4(orig.ctf_res4);
      end
      % copy the gradiometer details
      hdr.grad = cachechunk.grad;
      hdr.orig = cachechunk.orig;
      if isfield(orig, 'channel_names')
        % get the same selection of channels from the two chunks
        [selbuf, selres4] = match_str(orig.channel_names, cachechunk.label);
        if length(selres4)<length(orig.channel_names)
          ft_error('the res4 chunk did not contain all channels')
        end
        % copy some of the channel details
        hdr.label     = cachechunk.label(selres4);
        hdr.chantype  = cachechunk.chantype(selres4);
        hdr.chanunit  = cachechunk.chanunit(selres4);
        % add the channel names chunk as well
        hdr.orig.channel_names = orig.channel_names;
      end
      % add the raw chunk as well
      hdr.orig.ctf_res4 = orig.ctf_res4;
    end
    
    % add the contents of attached NIFTI_1 chunk after decoding to MATLAB structure
    if isfield(orig, 'nifti_1')
      hdr.nifti_1 = decode_nifti1(orig.nifti_1);
      % add the raw chunk as well
      hdr.orig.nifti_1 = orig.nifti_1;
    end
    
    % add the contents of attached SiemensAP chunk after decoding to MATLAB structure
    if isfield(orig, 'siemensap') && exist('sap2matlab')==3 % only run this if MEX file is present
      hdr.siemensap = sap2matlab(orig.siemensap);
      % add the raw chunk as well
      hdr.orig.siemensap = orig.siemensap;
    end
    
    if ~isfield(hdr, 'label')
      % prevent overwriting the labels that we might have gotten from a RES4 chunk
      if isfield(orig, 'channel_names')
        hdr.label = orig.channel_names;
      else
        hdr.label = cell(hdr.nChans,1);
        if hdr.nChans < 2000 % don't do this for fMRI etc.
          ft_warning('creating fake channel names');        % give this warning only once
          for i=1:hdr.nChans
            hdr.label{i} = sprintf('%d', i);
          end
        else
          ft_warning('skipping fake channel names');        % give this warning only once
          checkUniqueLabels = false;
        end
      end
    end
    
    if ~isfield(hdr, 'chantype')
      % prevent overwriting the chantypes that we might have gotten from a RES4 chunk
      hdr.chantype = cell(hdr.nChans,1);
      if hdr.nChans < 2000 % don't do this for fMRI etc.
        hdr.chantype = repmat({'unknown'}, 1, hdr.nChans);
      end
    end
    
    if ~isfield(hdr, 'chanunit')
      % prevent overwriting the chanunits that we might have gotten from a RES4 chunk
      hdr.chanunit = cell(hdr.nChans,1);
      if hdr.nChans < 2000 % don't do this for fMRI etc.
        hdr.chanunit = repmat({'unknown'}, 1, hdr.nChans);
      end
    end
    
    hdr.orig.bufsize = orig.bufsize;
    
    
  case 'fcdc_buffer_offline'
    [hdr, nameFlag] = read_buffer_offline_header(headerfile);
    switch nameFlag
      case 0
        % no labels generated (fMRI etc)
        checkUniqueLabels = false; % no need to check these
      case 1
        % has generated fake channels
        % give this warning only once
        ft_warning('creating fake channel names');
        checkUniqueLabels = false; % no need to check these
      case 2
        % got labels from chunk, check those
        checkUniqueLabels = true;
    end
    
  case 'fcdc_matbin'
    % this is multiplexed data in a *.bin file, accompanied by a MATLAB file containing the header
    load(headerfile, 'hdr');
    
  case 'fcdc_mysql'
    % check that the required low-level toolbox is available
    ft_hastoolbox('mysql', 1);
    % read from a MySQL server listening somewhere else on the network
    db_open(filename);
    if db_blob
      hdr = db_select_blob('fieldtrip.header', 'msg', 1);
    else
      hdr = db_select('fieldtrip.header', {'nChans', 'nSamples', 'nSamplesPre', 'Fs', 'label'}, 1);
      hdr.label = mxDeserialize(hdr.label);
    end
    
  case 'gtec_hdf5'
    % check that the required low-level toolbox is available
    ft_hastoolbox('gtec', 1);
    % there is only a precompiled *.p reader that reads the whole file at once
    orig = ghdf5read(filename);
    for i=1:numel(orig.RawData.AcquisitionTaskDescription.ChannelProperties.ChannelProperties)
      lab = orig.RawData.AcquisitionTaskDescription.ChannelProperties.ChannelProperties(i).ChannelName;
      typ = orig.RawData.AcquisitionTaskDescription.ChannelProperties.ChannelProperties(1).ChannelType;
      if isnumeric(lab)
        hdr.label{i} = num2str(lab);
      else
        hdr.label{i} = lab;
      end
      if ischar(typ)
        hdr.chantype{i} = lower(typ);
      else
        hdr.chantype{i} = 'unknown';
      end
    end
    hdr.Fs          = orig.RawData.AcquisitionTaskDescription.SamplingFrequency;
    hdr.nChans      = size(orig.RawData.Samples, 1);
    hdr.nSamples    = size(orig.RawData.Samples, 2);
    hdr.nSamplesPre = 0;
    hdr.nTrials     = 1; % assume continuous data, not epoched
    assert(orig.RawData.AcquisitionTaskDescription.NumberOfAcquiredChannels==hdr.nChans, 'inconsistent number of channels');
    % remember the complete data upon request
    if cache
      hdr.orig = orig;
    end
    
  case 'gtec_mat'
    % this is a simple MATLAB format, it contains a log and a names variable
    tmp = load(headerfile);
    log   = tmp.log;
    names = tmp.names;
    
    hdr.label = cellstr(names);
    hdr.nChans = size(log,1);
    hdr.nSamples = size(log,2);
    hdr.nSamplesPre = 0;
    hdr.nTrials = 1; % assume continuous data, not epoched
    
    % compute the sampling frequency from the time channel
    sel = strcmp(hdr.label, 'Time');
    time = log(sel,:);
    
    hdr.Fs = 1./(time(2)-time(1));
    
    % also remember the complete data upon request
    if cache
      hdr.orig.log = log;
      hdr.orig.names = names;
    end
    
  case 'gdf'
    % this requires the biosig toolbox
    ft_hastoolbox('BIOSIG', 1);
    % In the case that the gdf files are written by one of the FieldTrip
    % realtime applications, such as biosig2ft, the gdf recording can be
    % split over multiple 1GB files. The sequence of files is then
    %   filename.gdf   <- this is the one that should be specified as the filename/dataset
    %   filename_1.gdf
    %   filename_2.gdf
    %   ...
    
    [p, f, x] = fileparts(filename);
    if exist(sprintf('%s_%d%s', fullfile(p, f), 1, x), 'file')
      % there are multiple files, count the number of additional files (excluding the first one)
      count = 0;
      while exist(sprintf('%s_%d%s', fullfile(p, f), count+1, x), 'file')
        count = count+1;
      end
      hdr = read_biosig_header(filename);
      for i=1:count
        hdr(i+1) = read_biosig_header(sprintf('%s_%d%s', fullfile(p, f), i, x));
        % do some sanity checks
        if hdr(i+1).nChans~=hdr(1).nChans
          ft_error('multiple GDF files detected that should be appended, but the channel count is inconsistent');
        elseif hdr(i+1).Fs~=hdr(1).Fs
          ft_error('multiple GDF files detected that should be appended, but the sampling frequency is inconsistent');
        elseif ~isequal(hdr(i+1).label, hdr(1).label)
          ft_error('multiple GDF files detected that should be appended, but the channel names are inconsistent');
        end
      end % for count
      % combine all headers into one
      combinedhdr             = [];
      combinedhdr.Fs          = hdr(1).Fs;
      combinedhdr.nChans      = hdr(1).nChans;
      combinedhdr.nSamples    = sum([hdr.nSamples].*[hdr.nTrials]);
      combinedhdr.nSamplesPre = 0;
      combinedhdr.nTrials     = 1;
      combinedhdr.label       = hdr(1).label;
      combinedhdr.orig        = hdr; % include all individual file details
      hdr = combinedhdr;
      
    else
      % there is only a single file
      hdr = read_biosig_header(filename);
      % the GDF format is always continuous
      hdr.nSamples = hdr.nSamples * hdr.nTrials;
      hdr.nTrials = 1;
      hdr.nSamplesPre = 0;
    end % if single or multiple gdf files
    
  case {'homer_nirs'}
    % Homer files are MATLAB files in disguise
    orig = load(filename, '-mat');
    
    hdr.label       = {};
    hdr.nChans      = size(orig.d,2);
    hdr.nSamples    = size(orig.d,1);
    hdr.nSamplesPre = 0;
    hdr.nTrials     = 1; % assume continuous data, not epoched
    hdr.Fs          = 1/median(diff(orig.t));
    
    % number of wavelengths times sources times detectors
    assert(numel(orig.SD.Lambda)*orig.SD.nSrcs*orig.SD.nDets >= hdr.nChans);
    
    for i=1:hdr.nChans
      hdr.label{i} = num2str(i);
    end
    
    hdr.chantype = repmat({'nirs'}, hdr.nChans, 1);
    hdr.chanunit = repmat({'unknown'}, hdr.nChans, 1);
    
    % convert the measurement configuration details to an optode structure
    try
    end
    hdr.opto = homer2opto(orig.SD);
    
    % keep the header details
    hdr.orig.SD = orig.SD;
    
  case {'itab_raw' 'itab_mhd'}
    % read the full header information frtom the binary header structure
    header_info = read_itab_mhd(headerfile);
    
    % these are the channels that are visible to FieldTrip
    chansel = 1:header_info.nchan;
    
    % convert the header information into a FieldTrip compatible format
    hdr.nChans      = length(chansel);
    hdr.label       = {header_info.ch(chansel).label};
    hdr.label       = hdr.label(:);  % should be column vector
    hdr.Fs          = header_info.smpfq;
    % it will always be continuous data
    hdr.nSamples    = header_info.ntpdata;
    hdr.nSamplesPre = 0; % it is a single continuous trial
    hdr.nTrials     = 1; % it is a single continuous trial
    % keep the original details AND the list of channels as used by FieldTrip
    hdr.orig         = header_info;
    hdr.orig.chansel = chansel;
    % add the gradiometer definition
    hdr.grad         = itab2grad(header_info);
    
  case 'jaga16'
    % this is hard-coded for the Jinga-Hi JAGA16 system with 16 channels
    packetsize = (4*2 + 6*2 + 16*43*2); % in bytes
    % read the first packet
    fid  = fopen(filename, 'r');
    buf  = fread(fid, packetsize/2, 'uint16');
    fclose(fid);
    
    if buf(1)==0
      % it does not have timestamps, i.e. it is the raw UDP stream
      packetsize = packetsize - 8; % in bytes
      packet     = jaga16_packet(buf(1:(packetsize/2)), false);
    else
      % each packet starts with a timestamp
      packet = jaga16_packet(buf, true);
    end
    
    % determine the number of packets from the file size
    info     = dir(filename);
    npackets = floor((info.bytes)/packetsize/2);
    
    hdr             = [];
    hdr.Fs          = packet.fsample;
    hdr.nChans      = packet.nchan;
    hdr.nSamples    = 43;
    hdr.nSamplesPre = 0;
    hdr.nTrials     = npackets;
    hdr.label       = cell(hdr.nChans,1);
    hdr.chantype    = cell(hdr.nChans,1);
    hdr.chanunit    = cell(hdr.nChans,1);
    for i=1:hdr.nChans
      hdr.label{i} = sprintf('%d', i);
      hdr.chantype{i} = 'eeg';
      hdr.chanunit{i} = 'uV';
    end
    
    % store some low-level details
    hdr.orig.offset     = 0;
    hdr.orig.packetsize = packetsize;
    hdr.orig.packet     = packet;
    hdr.orig.info       = info;
    
  case {'manscan_mbi', 'manscan_mb2'}
    orig       = in_fopen_manscan(filename);
    hdr.Fs     = orig.prop.sfreq;
    hdr.nChans = numel(orig.channelmat.Channel);
    hdr.nTrials  = 1;
    if isfield(orig, 'epochs') && ~isempty(orig.epochs)
      hdr.nSamples = 0;
      for i = 1:numel(orig.epochs)
        hdr.nSamples =  hdr.nSamples + diff(orig.epochs(i).samples) + 1;
      end
    else
      hdr.nSamples = diff(orig.prop.samples) + 1;
    end
    if orig.prop.times(1) < 0
      hdr.nSamplesPre  = round(orig.prop.times(1)/hdr.Fs);
    else
      hdr.nSamplesPre  = 0;
    end
    for i=1:hdr.nChans
      hdr.label{i,1}    = orig.channelmat.Channel(i).Name;
      hdr.chantype{i,1} = lower(orig.channelmat.Channel(i).Type);
      if isequal(hdr.chantype{i,1}, 'eeg')
        hdr.chanunit{i, 1} = 'uV';
      else
        hdr.chanunit{i, 1} = 'unknown';
      end
    end
    hdr.orig = orig;
    
  case 'mega_neurone'
    % ensure that this external toolbox is on the path
    ft_hastoolbox('neurone', 1);
    if filename(end)~=filesep
      % it should end with a slash
      filename = [filename filesep];
    end
    % this is like the EEGLAB data structure
    EEG = readneurone(filename);
    
    hdr.Fs          = EEG.srate;
    hdr.nChans      = EEG.nbchan;
    hdr.nSamples    = EEG.pnts;
    hdr.nSamplesPre = -EEG.xmin*EEG.srate;
    hdr.nTrials     = EEG.trials;
    try
      hdr.label       = { EEG.chanlocs.labels }';
    catch
      ft_warning('creating default channel names');
      for i=1:hdr.nChans
        hdr.label{i} = sprintf('chan%03d', i);
      end
    end
    ind = 1;
    for i = 1:length( EEG.chanlocs )
      if isfield(EEG.chanlocs(i), 'X') && ~isempty(EEG.chanlocs(i).X)
        hdr.elec.label{ind, 1} = EEG.chanlocs(i).labels;
        % this channel has a position
        hdr.elec.elecpos(ind,1) = EEG.chanlocs(i).X;
        hdr.elec.elecpos(ind,2) = EEG.chanlocs(i).Y;
        hdr.elec.elecpos(ind,3) = EEG.chanlocs(i).Z;
        ind = ind+1;
      end
    end
    
    if cache
      % also remember the data and events
      hdr.orig = EEG;
    else
      % remember only the header details
      hdr.orig = removefields(EEG, {'data', 'event'});
    end
    
  case 'micromed_trc'
    orig = read_micromed_trc(filename);
    hdr             = [];
    hdr.Fs          = orig.Rate_Min; % FIXME is this correct?
    hdr.nChans      = orig.Num_Chan;
    hdr.nSamples    = orig.Num_Samples;
    hdr.nSamplesPre = 0; % continuous
    hdr.nTrials     = 1; % continuous
    hdr.label       = cell(1,hdr.nChans);
    % give this warning only once
    hdr.label  = {orig.elec.Name};
    hdr.chanunit = {orig.elec.Unit};
    hdr.subjectname = orig.name;
    %warning('using a modified read_micromed_trc() function');
    
    % this should be a column vector
    hdr.label = hdr.label(:);
    % remember the original header details
    hdr.orig = orig;
    
  case {'mpi_ds', 'mpi_dap'}
    hdr = read_mpi_ds(filename);
    
  case 'netmeg'
    ft_hastoolbox('netcdf', 1);
    
    % this will read all NetCDF data from the file and subsequently convert
    % each of the three elements into a more easy to parse MATLAB structure
    s = netcdf(filename);
    
    for i=1:numel(s.AttArray)
      fname = fixname(s.AttArray(i).Str);
      fval  = s.AttArray(i).Val;
      if ischar(fval)
        fval = fval(fval~=0); % remove the \0 characters
        fval = strtrim(fval); % remove insignificant whitespace
      end
      Att.(fname) = fval;
    end
    
    for i=1:numel(s.VarArray)
      fname = fixname(s.VarArray(i).Str);
      fval  = s.VarArray(i).Data;
      if ischar(fval)
        fval = fval(fval~=0); % remove the \0 characters
        fval = strtrim(fval); % remove insignificant whitespace
      end
      Var.(fname) = fval;
    end
    
    for i=1:numel(s.DimArray)
      fname = fixname(s.DimArray(i).Str);
      fval  = s.DimArray(i).Dim;
      if ischar(fval)
        fval = fval(fval~=0); % remove the \0 characters
        fval = strtrim(fval); % remove insignificant whitespace
      end
      Dim.(fname) = fval;
    end
    
    % convert the relevant fields into the default header structure
    hdr.Fs          = 1000/Var.samplinginterval;
    hdr.nChans      = length(Var.channelstatus);
    hdr.nSamples    = Var.numsamples;
    hdr.nSamplesPre = 0;
    hdr.nTrials     = size(Var.waveforms, 1);
    hdr.chanunit    = cellstr(reshape(Var.channelunits, hdr.nChans, 2));
    hdr.chantype    = cellstr(reshape(lower(Var.channeltypes), hdr.nChans, 3));
    
    ft_warning('creating fake channel names');
    hdr.label = cell(hdr.nChans, 1);
    for i=1:hdr.nChans
      hdr.label{i} = sprintf('%d', i);
    end
    
    % remember the original details of the file
    % note that this also includes the data
    % this is large, but can be reused elsewhere
    hdr.orig.Att = Att;
    hdr.orig.Var = Var;
    hdr.orig.Dim = Dim;
    
    % construct the gradiometer structure from the complete header information
    hdr.grad = netmeg2grad(hdr);
    
    
  case 'nervus_eeg'
    hdr = read_nervus_header(filename);
    checkUniqueLabels = false;
    
  case 'neuralynx_dma'
    hdr = read_neuralynx_dma(filename);
    
  case 'neuralynx_sdma'
    hdr = read_neuralynx_sdma(filename);
    
  case 'neuralynx_ncs'
    ncs = read_neuralynx_ncs(filename, 1, 0);
    [p, f, x]       = fileparts(filename);
    hdr.Fs          = ncs.hdr.SamplingFrequency;
    hdr.label       = {f};
    hdr.nChans      = 1;
    hdr.nTrials     = 1;
    hdr.nSamplesPre = 0;
    hdr.nSamples    = ncs.NRecords * 512;
    hdr.orig        = ncs.hdr;
    FirstTimeStamp  = ncs.hdr.FirstTimeStamp;  % this is the first timestamp of the first block
    LastTimeStamp   = ncs.hdr.LastTimeStamp;   % this is the first timestamp of the last block, i.e. not the timestamp of the last sample
    hdr.TimeStampPerSample = double(LastTimeStamp - FirstTimeStamp) ./ ((ncs.NRecords-1)*512);
    hdr.FirstTimeStamp     = FirstTimeStamp;
    
  case 'neuralynx_nse'
    nse = read_neuralynx_nse(filename, 1, 0);
    [p, f, x]       = fileparts(filename);
    hdr.Fs          = nse.hdr.SamplingFrequency;
    hdr.label       = {f};
    hdr.nChans      = 1;
    hdr.nTrials     = nse.NRecords;  % each record contains one waveform
    hdr.nSamples    = 32;            % there are 32 samples in each waveform
    hdr.nSamplesPre = 0;
    hdr.orig        = nse.hdr;
    % FIXME add hdr.FirstTimeStamp and hdr.TimeStampPerSample
    
  case {'neuralynx_ttl', 'neuralynx_tsl', 'neuralynx_tsh'}
    % these are hardcoded, they contain an 8-byte header and int32 values for a single channel
    % FIXME this should be done similar as neuralynx_bin, i.e. move the hdr into the function
    hdr             = [];
    hdr.Fs          = 32556;
    hdr.nChans      = 1;
    hdr.nSamples    = (filesize(filename)-8)/4;
    hdr.nSamplesPre = 1;
    hdr.nTrials     = 1;
    hdr.label       = {headerformat((end-3):end)};
    
  case 'neuralynx_bin'
    hdr = read_neuralynx_bin(filename);
    
  case 'neuralynx_ds'
    hdr = read_neuralynx_ds(filename);
    
  case 'neuralynx_cds'
    hdr = read_neuralynx_cds(filename);
    
  case 'nexstim_nxe'
    hdr = read_nexstim_nxe(filename);
    
  case {'neuromag_fif' 'neuromag_mne'}
    % check that the required low-level toolbox is available
    ft_hastoolbox('mne', 1);
    
    info = fiff_read_meas_info(filename);
    
    % convert to FieldTrip format header
    hdr.label       = info.ch_names(:);
    hdr.nChans      = info.nchan;
    hdr.Fs          = info.sfreq;
    
    % add a gradiometer structure for forward and inverse modelling
    try
      [grad, elec] = mne2grad(info, strcmp(coordsys, 'dewar'), coilaccuracy);
      if ~isempty(grad)
        hdr.grad = grad;
      end
      if ~isempty(elec)
        hdr.elec = elec;
      end
    catch
      disp(lasterr);
    end
    
    iscontinuous  = 0;
    isepoched     = 0;
    isaverage     = 0;
    
    if isempty(fiff_find_evoked(filename)) % true if file contains no evoked responses
      try
        epochs = fiff_read_epochs(filename);
        isepoched = 1;
      catch
        % the "catch me" syntax is broken on MATLAB74, this fixes it
        me = lasterror;
        if strcmp(me.identifier, 'MNE:fiff_read_events')
          iscontinuous = 1;
        else
          rethrow(me)
        end
      end
      
    else
      isaverage = 1;
    end
    
    if iscontinuous
      try
        % we only use 1 input argument here to allow backward
        % compatibility up to MNE 2.6.x:
        raw = fiff_setup_read_raw(filename);
      catch
        % the "catch me" syntax is broken on MATLAB74, this fixes it
        me = lasterror;
        % there is an error - we try to use MNE 2.7.x (if present) to
        % determine if the cause is maxshielding:
        try
          allow_maxshield = true;
          raw = fiff_setup_read_raw(filename,allow_maxshield);
        catch
          % unknown problem, or MNE version 2.6.x or less:
          rethrow(me);
        end
        % no error message from fiff_setup_read_raw? Then maxshield
        % was applied, but maxfilter wasn't, so return this error:
        if istrue(checkmaxfilter)
          ft_error('Maxshield data should be corrected using Maxfilter prior to importing in FieldTrip.');
        else
          ft_warning('Maxshield data should be corrected using Maxfilter prior to importing in FieldTrip.');
        end
      end
      hdr.nSamples    = raw.last_samp - raw.first_samp + 1; % number of samples per trial
      hdr.nSamplesPre = 0;
      % otherwise conflicts will occur in read_data
      hdr.nTrials     = 1;
      info.raw        = raw; % keep all the details
      
    elseif isepoched
      hdr.nSamples    = length(epochs.times);
      hdr.nSamplesPre = sum(epochs.times < 0);
      hdr.nTrials     = size(epochs.data, 1);
      info.epochs     = epochs;  % this is used by read_data to get the actual data, i.e. to prevent re-reading
      
    elseif isaverage
      try
        evoked_data    = fiff_read_evoked_all(filename);
        vartriallength = any(diff([evoked_data.evoked.first])) || any(diff([evoked_data.evoked.last]));
        if vartriallength
          % there are trials averages with variable durations in the file
          ft_warning('EVOKED FILE with VARIABLE TRIAL LENGTH! - check data have been processed accurately');
          hdr.nSamples = 0;
          for i=1:length(evoked_data.evoked)
            hdr.nSamples = hdr.nSamples + size(evoked_data.evoked(i).epochs, 2);
          end
          % represent it as a continuous file with a single trial
          % all trial average details will be available through read_event
          hdr.nSamplesPre = 0;
          hdr.nTrials     = 1;
          info.evoked     = evoked_data.evoked; % this is used by read_data to get the actual data, i.e. to prevent re-reading
          info.info       = evoked_data.info;   % keep all the details
          info.vartriallength = 1;
        else
          % represent it as a file with multiple trials, each trial has the same length
          % all trial average details will be available through read_event
          hdr.nSamples    = evoked_data.evoked(1).last - evoked_data.evoked(1).first + 1;
          hdr.nSamplesPre = -evoked_data.evoked(1).first;   % represented as negative number in fif file
          hdr.nTrials     = length(evoked_data.evoked);
          info.evoked     = evoked_data.evoked;             % this is used by read_data to get the actual data, i.e. to prevent re-reading
          info.info       = evoked_data.info;               % keep all the details
          info.vartriallength = 0;
        end
      catch
        % this happens if fiff_read_evoked_all cannot find evoked
        % responses, in which case it errors due to not assigning the
        % output variable "data"
        ft_warning('%s does not contain data', filename);
        hdr.nSamples    = 0;
        hdr.nSamplesPre = 0;
        hdr.nTrials     = 0;
      end
    end
    
    % remember the original header details
    hdr.orig = info;
    
    % these are useful to know in ft_read_event and ft_read_data
    hdr.orig.isaverage    = isaverage;
    hdr.orig.iscontinuous = iscontinuous;
    hdr.orig.isepoched    = isepoched;
    
  case 'neuromag_mex'
    % check that the required low-level toolbox is available
    ft_hastoolbox('meg-pd', 1);
    rawdata('any',filename);
    rawdata('goto', 0);
    megmodel('head',[0 0 0],filename);
    % get the available information from the fif file
    [orig.rawdata.range,orig.rawdata.calib]           = rawdata('range');
    [orig.rawdata.sf]                                 = rawdata('sf');
    [orig.rawdata.samples]                            = rawdata('samples');
    [orig.chaninfo.N,orig.chaninfo.S,orig.chaninfo.T] = chaninfo;           % Numbers, names & places
    [orig.chaninfo.TY,orig.chaninfo.NA]               = chaninfo('type');   % Coil type
    [orig.chaninfo.NO]                                = chaninfo('noise');  % Default noise level
    [orig.channames.NA,orig.channames.KI,orig.channames.NU] = channames(filename); % names, kind, logical numbers
    % read a single trial to determine the data size
    [buf, status] = rawdata('next');
    rawdata('close');
    
    % This is to solve a problem reported by Doug Davidson: The problem
    % is that rawdata('samples') is not returning the number of samples
    % correctly. It appears that the example script rawchannels in meg-pd
    % might work, however, so I want to use rawchannels to read in one
    % channel of data in order to get the number of samples in the file:
    if orig.rawdata.samples<0
      tmpchannel = 1;
      tmpvar = rawchannels(filename,tmpchannel);
      [orig.rawdata.samples] = size(tmpvar,2);
      clear tmpvar tmpchannel;
    end
    
    % convert to FieldTrip format header
    hdr.label       = orig.channames.NA;
    hdr.Fs          = orig.rawdata.sf;
    hdr.nSamplesPre = 0; % I don't know how to get this out of the file
    hdr.nChans      = size(buf,1);
    hdr.nSamples    = size(buf,2); % number of samples per trial
    hdr.nTrials     = orig.rawdata.samples ./ hdr.nSamples;
    % add a gradiometer structure for forward and inverse modelling
    hdr.grad = fif2grad(filename);
    % remember the original header details
    hdr.orig = orig;
    
  case 'neuroprax_eeg'
    orig = np_readfileinfo(filename);
    
    hdr.Fs          = orig.fa;
    hdr.nChans      = orig.K;
    hdr.nSamples    = orig.N;
    hdr.nSamplesPre = 0; % continuous
    hdr.nTrials     = 1; % continuous
    hdr.label       = orig.channels(:);
    hdr.unit        = orig.units(:);
    
    % remember the original header details
    hdr.orig = orig;
    
  case 'neuroscope_bin'
    [p,f,e]    = fileparts(filename);
    headerfile = fullfile(p,[f,'.xml']);
    hdr        = ft_read_header(headerfile, 'headerformat', 'neuroscope_xml');
    
  case 'neuroscope_ds'
    listing    = dir(filename);
    filenames  = {listing.name}';
    headerfile = filenames{~cellfun('isempty',strfind(filenames,'.xml'))};
    hdr        = ft_read_header(headerfile, 'headerformat', 'neuroscope_xml');
    
  case 'neuroscope_xml'
    ft_hastoolbox('neuroscope', 1);
    ft_hastoolbox('gifti', 1);
    
    % this pertains to generic header file, and the other neuroscope
    % formats will recurse into this one
    [p,f,e]    = fileparts(filename);
    if isempty(p), p = pwd; end
    listing    = dir(p);
    filenames  = {listing.name}';
    
    lfpfile_idx = find(~cellfun('isempty',strfind(filenames,'.eeg')));
    rawfile_idx = find(~cellfun('isempty',strfind(filenames,'.dat')));
    
    if ~isempty(lfpfile_idx)
      % FIXME this assumes only 1 such file, or at least it only takes the
      % first one.
      lfpfile = filenames{lfpfile_idx(1)};
    end
    if ~isempty(rawfile_idx)
      rawfile = filenames{rawfile_idx(1)};
    end
    params     = LoadParameters(filename);
    
    hdr         = [];
    hdr.nChans  = params.nChannels;
    hdr.nTrials = 1; % is it always continuous? FIXME
    hdr.nSamplesPre = 0;
    
    if ~isempty(lfpfile)
      % use the sampling of the lfp-file to be leading
      hdr.Fs       = params.rates.lfp;
      hdr.nSamples = listing(strcmp(filenames,lfpfile)).bytes./(hdr.nChans*params.nBits/8);
      hdr.TimeStampPerSample = params.rates.wideband./params.rates.lfp;
    else
      % use the sampling of the raw-file to be leading
      hdr.Fs     = params.rates.wideband;
      hdr.nSamples = listing(strcmp(filenames,rawfile)).bytes./(hdr.nChans*params.nBits/8);
      hdr.TimeStampPerSample = 1;
    end
    hdr.orig = params;
    
    hdr.label = cell(hdr.nChans,1);
    for k = 1:hdr.nChans
      hdr.label{k} = ['chan',num2str(k,'%0.3d')];
    end
    
  case 'neurosim_evolution'
    hdr = read_neurosim_evolution(filename);
    
  case {'neurosim_ds' 'neurosim_signals'}
    hdr = read_neurosim_signals(filename);
    
  case 'neurosim_spikes'
    headerOnly = true;
    hdr = read_neurosim_spikes(filename, headerOnly);
    
  case 'nihonkohden_m00'
    hdr = read_nihonkohden_hdr(filename);
    
  case 'nimh_cortex'
    cortex = read_nimh_cortex(filename, 'epp', 'no', 'eog', 'no');
    % look at the first trial to determine whether it contains data in the EPP and EOG channels
    trial1  = read_nimh_cortex(filename, 'epp', 'yes', 'eog', 'yes', 'begtrial', 1, 'endtrial', 1);
    hasepp = ~isempty(trial1.epp);
    haseog = ~isempty(trial1.eog);
    if hasepp
      ft_warning('EPP channels are not yet supported');
    end
    % at the moment only the EOG channels are supported here
    if haseog
      hdr.label       = {'EOGx' 'EOGy'};
      hdr.nChans      = 2;
    else
      hdr.label       = {};
      hdr.nChans      = 0;
    end
    hdr.nTrials     = length(cortex);
    hdr.nSamples    = inf;
    hdr.nSamplesPre = 0;
    hdr.orig.trial = cortex;
    hdr.orig.hasepp = hasepp;
    hdr.orig.haseog = haseog;
    
  case 'ns_avg'
    orig = read_ns_hdr(filename);
    % do some reformatting/renaming of the header items
    hdr.Fs          = orig.rate;
    hdr.nSamples    = orig.npnt;
    hdr.nSamplesPre = round(-orig.rate*orig.xmin/1000);
    hdr.nChans      = orig.nchan;
    hdr.label       = orig.label(:);
    hdr.nTrials     = 1; % the number of trials in this datafile is only one, i.e. the average
    % remember the original header details
    hdr.orig = orig;
    
  case {'ns_cnt' 'ns_cnt16', 'ns_cnt32'}
    ft_hastoolbox('eeglab', 1);
    if strcmp(headerformat, 'ns_cnt')
      orig = loadcnt(filename); % let loadcnt figure it out
    elseif strcmp(headerformat, 'ns_cnt16')
      orig = loadcnt(filename, 'dataformat', 'int16');
    elseif strcmp(headerformat, 'ns_cnt32')
      orig = loadcnt(filename, 'dataformat', 'int32');
    end
    
    % do some reformatting/renaming of the header items
    hdr.Fs          = orig.header.rate;
    hdr.nChans      = orig.header.nchannels;
    hdr.nSamples    = orig.ldnsamples;
    hdr.nSamplesPre = 0;
    hdr.nTrials     = 1;
    for i=1:hdr.nChans
      hdr.label{i} = deblank(orig.electloc(i).lab);
    end
    % remember the original header details
    hdr.orig = orig;
    
  case 'ns_eeg'
    orig = read_ns_hdr(filename);
    % do some reformatting/renaming of the header items
    hdr.label       = orig.label;
    hdr.Fs          = orig.rate;
    hdr.nSamples    = orig.npnt;
    hdr.nSamplesPre = round(-orig.rate*orig.xmin/1000);
    hdr.nChans      = orig.nchan;
    hdr.nTrials     = orig.nsweeps;
    % remember the original header details
    hdr.orig = orig;
    
  case 'nmc_archive_k'
    hdr = read_nmc_archive_k_hdr(filename);
    
  case 'neuroshare' % NOTE: still under development
    % check that the required neuroshare toolbox is available
    ft_hastoolbox('neuroshare', 1);
    
    tmp = read_neuroshare(filename);
    hdr.Fs          = tmp.hdr.analoginfo(end).SampleRate; % take the sampling freq from the last analog channel (assuming this is the same for all chans)
    hdr.nChans      = length(tmp.list.analog(tmp.analog.contcount~=0)); % get the analog channels, only the ones that are not empty
    hdr.nSamples    = max([tmp.hdr.entityinfo(tmp.list.analog).ItemCount]); % take the number of samples from the longest channel
    hdr.nSamplesPre = 0; % continuous data
    hdr.nTrials     = 1; % continuous data
    hdr.label       = {tmp.hdr.entityinfo(tmp.list.analog(tmp.analog.contcount~=0)).EntityLabel}; %%% contains non-unique chans?
    hdr.orig        = tmp; % remember the original header
    
  case 'oxy3'
    ft_hastoolbox('artinis', 1);
    hdr = read_artinis_oxy3(filename);
    
  case 'plexon_ds'
    hdr = read_plexon_ds(filename);
    
  case 'plexon_ddt'
    orig = read_plexon_ddt(filename);
    hdr.nChans      = orig.NChannels;
    hdr.Fs          = orig.Freq;
    hdr.nSamples    = orig.NSamples;
    hdr.nSamplesPre = 0;      % continuous
    hdr.nTrials     = 1;      % continuous
    hdr.label       = cell(1,hdr.nChans);
    % give this warning only once
    ft_warning('creating fake channel names');
    for i=1:hdr.nChans
      hdr.label{i} = sprintf('%d', i);
    end
    % also remember the original header
    hdr.orig        = orig;
    
  case {'read_nex_data'} % this is an alternative reader for nex files
    orig = read_nex_header(filename);
    % assign the obligatory items to the output FCDC header
    numsmp = cell2mat({orig.varheader.numsmp});
    adindx = find(cell2mat({orig.varheader.typ})==5);
    if isempty(adindx)
      ft_error('file does not contain continuous channels');
    end
    hdr.nChans      = length(orig.varheader);
    hdr.Fs          = orig.varheader(adindx(1)).wfrequency;     % take the sampling frequency from the first A/D channel
    hdr.nSamples    = max(numsmp(adindx));                      % take the number of samples from the longest A/D channel
    hdr.nTrials     = 1;                                        % it can always be interpreted as continuous data
    hdr.nSamplesPre = 0;                                        % and therefore it is not trial based
    for i=1:hdr.nChans
      hdr.label{i} = deblank(char(orig.varheader(i).nam));
    end
    hdr.label = hdr.label(:);
    % also remember the original header details
    hdr.orig = orig;
    
  case {'plexon_nex' 'read_plexon_nex'} % this is the default reader for nex files
    orig = read_plexon_nex(filename);
    numsmp = cell2mat({orig.VarHeader.NPointsWave});
    adindx = find(cell2mat({orig.VarHeader.Type})==5);
    if isempty(adindx)
      ft_error('file does not contain continuous channels');
    end
    hdr.nChans      = length(orig.VarHeader);
    hdr.Fs          = orig.VarHeader(adindx(1)).WFrequency;     % take the sampling frequency from the first A/D channel
    hdr.nSamples    = max(numsmp(adindx));                      % take the number of samples from the longest A/D channel
    hdr.nTrials     = 1;                                        % it can always be interpreted as continuous data
    hdr.nSamplesPre = 0;                                        % and therefore it is not trial based
    for i=1:hdr.nChans
      hdr.label{i} = deblank(char(orig.VarHeader(i).Name));
    end
    hdr.label = hdr.label(:);
    hdr.FirstTimeStamp     = orig.FileHeader.Beg;
    hdr.TimeStampPerSample = orig.FileHeader.Frequency ./ hdr.Fs;
    % also remember the original header details
    hdr.orig = orig;
    
  case 'plexon_plx'
    orig = read_plexon_plx(filename);
    if orig.NumSlowChannels==0
      ft_error('file does not contain continuous channels');
    end
    fsample = [orig.SlowChannelHeader.ADFreq];
    if any(fsample~=fsample(1))
      ft_error('different sampling rates in continuous data not supported');
    end
    for i=1:length(orig.SlowChannelHeader)
      label{i} = deblank(orig.SlowChannelHeader(i).Name);
    end
    % continuous channels don't always contain data, remove the empty ones
    sel  = [orig.DataBlockHeader.Type]==5;  % continuous
    chan = [orig.DataBlockHeader.Channel];
    for i=1:length(label)
      chansel(i) = any(chan(sel)==orig.SlowChannelHeader(i).Channel);
    end
    chansel = find(chansel); % this is required for timestamp selection
    label = label(chansel);
    % only the continuous channels are returned as visible
    hdr.nChans      = length(label);
    hdr.Fs          = fsample(1);
    hdr.label       = label;
    % also remember the original header
    hdr.orig        = orig;
    
    % select the first continuous channel that has data
    sel = ([orig.DataBlockHeader.Type]==5 & [orig.DataBlockHeader.Channel]==orig.SlowChannelHeader(chansel(1)).Channel);
    % get the timestamps that correspond with the continuous data
    tsl = [orig.DataBlockHeader(sel).TimeStamp]';
    tsh = [orig.DataBlockHeader(sel).UpperByteOf5ByteTimestamp]';
    ts  = timestamp_plexon(tsl, tsh);  % use helper function, this returns an uint64 array
    
    % determine the number of samples in the continuous channels
    num = [orig.DataBlockHeader(sel).NumberOfWordsInWaveform];
    hdr.nSamples    = sum(num);
    hdr.nSamplesPre = 0;      % continuous
    hdr.nTrials     = 1;      % continuous
    
    % the timestamps indicate the beginning of each block, hence the timestamp of the last block corresponds with the end of the previous block
    hdr.TimeStampPerSample = double(ts(end)-ts(1))/sum(num(1:(end-1)));
    hdr.FirstTimeStamp     = ts(1);                                                %  the timestamp of the first continuous sample
    
    % also make the spike channels visible
    for i=1:length(orig.ChannelHeader)
      hdr.label{end+1} = deblank(orig.ChannelHeader(i).Name);
    end
    hdr.label = hdr.label(:);
    hdr.nChans = length(hdr.label);
    
    
  case 'smi_txt'
    smi = read_smi_txt(filename);
    hdr.nChans              = size(smi.dat,1);
    hdr.nSamples            = size(smi.dat,2);
    hdr.nSamplesPre         = 0;
    hdr.nTrials             = 1;
    hdr.FirstTimeStamp      = smi.trigger(1,1).timestamp;
    
    % if the header contains the sampling rate use it and if not, compute
    % it from scratch. If computed, sampling rate might have numerical
    % issues due to tolerance (the reason that I write the two options)
    if isfield(smi,'Fs') && ~isempty(smi.Fs);
      hdr.Fs = smi.Fs;
      hdr.TimeStampPerSample = 1000./hdr.Fs;
    else
      hdr.TimeStampPerSample  = mean(diff(smi.dat(1,:)));
      hdr.Fs                  = 1000/hdr.TimeStampPerSample;  % these timestamps are in miliseconds
    end
    
    if hdr.nChans ~= size(smi.label,1)
      ft_error('data and header have different number of channels');
    else
      hdr.label = smi.label;
    end
    
    % remember the original header details
    hdr.orig.header = smi.header;
    % remember all header and data details upon request
    if cache
      hdr.orig = smi;
    end
    % add channel units when possible.
    for i=1:hdr.nChans
      chanunit = regexp(hdr.label{i,1},'(?<=\[).+?(?=\])','match');
      if ~isempty(chanunit)
        hdr.chanunit{i,1} = chanunit{1};
        hdr.chantype{i,1} = 'eyetracker';
      else
        hdr.chanunit{i,1} = 'unknown';
        hdr.chantype{i,1} = 'unknown';
      end
    end
    
  case 'tmsi_poly5'
    orig = read_tmsi_poly5(filename);
    % the header contains all channels twice (for the low and high data word)
    % it seems that the file format was designed for 16 bit, and only later extended to 32 bit
    hdr             = [];
    hdr.nChans      = orig.header.NumberOfSignals/2;
    hdr.Fs          = orig.header.FS;
    hdr.nSamples    = orig.header.NumberSampleBlocks * orig.header.SamplePeriodsPerBlock;
    hdr.nSamplesPre = 0;
    hdr.nTrials     = 1; % continuous
    for i=2:2:orig.header.NumberOfSignals
      % remove the '(Lo) ' and the '(Hi) ' section
      hdr.label{i/2} = strtrim(orig.description(i).SignalName(6:end)');
    end
    % determine the EEG channels
    iseeg = true(size(hdr.label));
    iseeg = iseeg & cellfun(@isempty, regexp(hdr.label, 'BIP.*'));
    iseeg = iseeg & cellfun(@isempty, regexp(hdr.label, 'AUX.*'));
    iseeg = iseeg & cellfun(@isempty, regexp(hdr.label, 'Digi.*'));
    iseeg = iseeg & cellfun(@isempty, regexp(hdr.label, 'Saw.*'));
    iseeg = iseeg & cellfun(@isempty, regexp(hdr.label, 'Bit.*'));
    istrg = ~cellfun(@isempty, regexp(hdr.label, 'Digi.*'));
    hdr.chanunit = cell(size(hdr.label));
    hdr.chantype = cell(size(hdr.label));
    hdr.chanunit(:) = {'unknown'};
    hdr.chantype(:) = {'unknown'};
    hdr.chanunit(iseeg) = {'uV'};
    hdr.chantype(iseeg) = {'eeg'};
    hdr.chantype(istrg) = {'trigger'};
    % remember the original header details
    hdr.orig = orig;
    
  case 'tobii_tsv'
    tsv = read_tobii_tsv(filename);
    % keyboard
    % remember the original header details
    hdr.orig = tsv;
    
  case {'tdt_tsq', 'tdt_tev'}
    % FIXME the code below is not yet functional, it requires more input from the ESI in Frankfurt
    %     tsq = read_tdt_tsq(headerfile);
    %     k = 0;
    %     chan = unique([tsq.channel]);
    %     % loop over the physical channels
    %     for i=1:length(chan)
    %       chansel = [tsq.channel]==chan(i);
    %       code = unique({tsq(chansel).code});
    %       % loop over the logical channels
    %       for j=1:length(code)
    %         codesel = false(size(tsq));
    %         for k=1:numel(codesel)
    %           codesel(k) = isequal(tsq(k).code, code{j});
    %         end
    %         % find the first instance of this logical channel
    %         this = find(chansel(:) & codesel(:), 1);
    %         % add it to the list of channels
    %         k = k + 1;
    %         frequency(k) = tsq(this).frequency;
    %         label{k}     = [char(typecast(tsq(this).code, 'uint8')) num2str(tsq(this).channel)];
    %         tsqorig(k)   = tsq(this);
    %       end
    %     end
    ft_error('not yet implemented');
    
  case {'yokogawa_ave', 'yokogawa_con', 'yokogawa_raw', 'yokogawa_mrk'}
    % header can be read with two toolboxes: Yokogawa MEG Reader and Yokogawa MEG160 (old inofficial toolbox)
    % newest toolbox takes precedence.
    if ft_hastoolbox('yokogawa_meg_reader', 3); % stay silent if it cannot be added
      hdr = read_yokogawa_header_new(filename);
      % add a gradiometer structure for forward and inverse modelling
      hdr.grad = yokogawa2grad_new(hdr);
    else
      ft_hastoolbox('yokogawa', 1); % try it with the old version of the toolbox
      hdr = read_yokogawa_header(filename);
      % add a gradiometer structure for forward and inverse modelling
      hdr.grad = yokogawa2grad(hdr);
    end
    
  case 'riff_wave'
    % prior to MATLAB R2015b this used to be done with "wavread"
    % but the audioinfo/audioread function are at least available from 2012b up
    info = audioinfo(filename);
    hdr.Fs          = info.SampleRate;
    hdr.nChans      = info.NumChannels;
    hdr.nSamples    = info.TotalSamples;
    hdr.nSamplesPre = 0;
    hdr.nTrials     = 1;
    [p, f, x] = fileparts(filename);
    if hdr.nChans>1
      for i=1:hdr.nChans
        % use the file name and channel number
        hdr.label{i,1} = sprintf('%s channel %d', f, i);
        hdr.chantype{i,1} = 'audio';
      end
    else
      hdr.label{1,1} = f;
      hdr.chantype{1,1} = 'audio';
    end
    % remember the details
    hdr.orig = info;
    
  case 'videomeg_aud'
    hdr = read_videomeg_aud(filename);
    
  case 'videomeg_vid'
    hdr = read_videomeg_vid(filename);
    checkUniqueLabels = false;
    
  otherwise
    % attempt to run headerformat as a function
    % in case using an external read function was desired, this is where it is executed
    % if it fails, the regular unsupported error message is thrown
    try
      hdr = feval(headerformat,filename);
    catch
      if strcmp(fallback, 'biosig') && ft_hastoolbox('BIOSIG', 1)
        hdr = read_biosig_header(filename);
      else
        ft_error('unsupported header format "%s"', headerformat);
      end
    end
    
end % switch headerformat


% Sometimes, the not all labels are correctly filled in by low-level reading
% functions. See for example bug #1572.
% First, make sure that there are enough (potentially empty) labels:
if numel(hdr.label) < hdr.nChans
  ft_warning('low-level reading function did not supply enough channel labels');
  hdr.label{hdr.nChans} = [];
end

% Now, replace all empty labels with new name:
if any(cellfun(@isempty, hdr.label))
  ft_warning('channel labels should not be empty, creating unique labels');
  hdr.label = fix_empty(hdr.label);
end

if checkUniqueLabels
  if length(hdr.label)~=length(unique(hdr.label))
    % all channels must have unique names
    ft_warning('all channels must have unique labels, creating unique labels');
    megflag = ft_chantype(hdr, 'meg');
    eegflag = ft_chantype(hdr, 'eeg');
    for i=1:hdr.nChans
      sel = find(strcmp(hdr.label{i}, hdr.label));
      if length(sel)>1
        % there is no need to rename the first instance
        % can be particularly disruptive when part of standard MEG
        % or EEG channel set, so should be avoided
        if any(megflag(sel))
          sel = setdiff(sel, sel(find(megflag(sel), 1)));
        elseif any(eegflag(sel))
          sel = setdiff(sel, sel(find(eegflag(sel), 1)));
        else
          sel = sel(2:end);
        end
        for j=1:length(sel)
          hdr.label{sel(j)} = sprintf('%s-%d', hdr.label{sel(j)}, j);
        end
      end
    end
  end
end

% as of November 2011, the header is supposed to include the channel type (see FT_CHANTYPE,
% e.g. meggrad, megref, eeg) and the units of each channel (see FT_CHANUNIT, e.g. uV, fT)

if ~isfield(hdr, 'chantype') && checkUniqueLabels
  % use a helper function which has some built in intelligence
  hdr.chantype = ft_chantype(hdr);
end % for

if ~isfield(hdr, 'chanunit') && checkUniqueLabels
  % use a helper function which has some built in intelligence
  hdr.chanunit = ft_chanunit(hdr);
end % for

% ensure that the output grad is according to the latest definition
if isfield(hdr, 'grad')
  hdr.grad = ft_datatype_sens(hdr.grad);
end

% ensure that the output elec is according to the latest definition
if isfield(hdr, 'elec')
  hdr.elec = ft_datatype_sens(hdr.elec);
end

% ensure that these are column arrays
hdr.label    = hdr.label(:);
if isfield(hdr, 'chantype'), hdr.chantype = hdr.chantype(:); end
if isfield(hdr, 'chanunit'), hdr.chanunit = hdr.chanunit(:); end

% ensure that these are double precision and not integers, otherwise
% subsequent computations that depend on these might be messed up
hdr.Fs          = double(hdr.Fs);
hdr.nSamples    = double(hdr.nSamples);
hdr.nSamplesPre = double(hdr.nSamplesPre);
hdr.nTrials     = double(hdr.nTrials);
hdr.nChans      = double(hdr.nChans);

if inflated
  % compressed file has been unzipped on the fly, clean up
  if strcmp(headerformat, 'brainvision_vhdr')
    % don't delete the header file yet, ft_read_data might still need it
    % the files will be cleaned up by ft_read_data
  else
    delete(filename);
  end
end

if cache && exist(headerfile, 'file')
  % put the header in the cache
  cacheheader = hdr;
  % update the header details (including time stampp, size and name)
  cacheheader.details = dir(headerfile);
  % fprintf('added header to cache\n');
end

%%%%%%%%%%%%%%%%%%%%%%%%%%%%%%%%%%%%%%%%%%%%%%%%%%%%%%%%%%%%%%%%%%%%%%%%%%%%%%
% SUBFUNCTION to determine the file size in bytes
%%%%%%%%%%%%%%%%%%%%%%%%%%%%%%%%%%%%%%%%%%%%%%%%%%%%%%%%%%%%%%%%%%%%%%%%%%%%%%
function [siz] = filesize(filename)
l = dir(filename);
if l.isdir
  ft_error('"%s" is not a file', filename);
end
siz = l.bytes;

%%%%%%%%%%%%%%%%%%%%%%%%%%%%%%%%%%%%%%%%%%%%%%%%%%%%%%%%%%%%%%%%%%%%%%%%%%%%%%
% SUBFUNCTION to determine the file size in bytes
%%%%%%%%%%%%%%%%%%%%%%%%%%%%%%%%%%%%%%%%%%%%%%%%%%%%%%%%%%%%%%%%%%%%%%%%%%%%%%
function [hdr] = recursive_read_header(filename)
[p, f, x] = fileparts(filename);
ls = dir(filename);
ls = ls(~strcmp({ls.name}, '.'));  % exclude this directory
ls = ls(~strcmp({ls.name}, '..')); % exclude parent directory
for i=1:length(ls)
  % make sure that the directory listing includes the complete path
  ls(i).name = fullfile(filename, ls(i).name);
end
lst = {ls.name};
hdr = cell(size(lst));
sel = zeros(size(lst));
for i=1:length(lst)
  % read the header of each individual file
  try
    thishdr = ft_read_header(lst{i});
    if isstruct(thishdr)
      thishdr.filename = lst{i};
    end
  catch
    thishdr = [];
    ft_warning(lasterr);
    fprintf('while reading %s\n\n', lst{i});
  end
  if ~isempty(thishdr)
    hdr{i} = thishdr;
    sel(i) = true;
  else
    sel(i) = false;
  end
end
sel = logical(sel(:));
hdr = hdr(sel);
tmp = {};
for i=1:length(hdr)
  if isstruct(hdr{i})
    tmp = cat(1, tmp, hdr(i));
  elseif iscell(hdr{i})
    tmp = cat(1, tmp, hdr{i}{:});
  end
end
hdr = tmp;


%%%%%%%%%%%%%%%%%%%%%%%%%%%%%%%%%%%%%%%%%%%%%%%%%%%%%%%%%%%%%%%%%%%%%%%%%%%%%%
% SUBFUNCTION to fill in empty labels
%%%%%%%%%%%%%%%%%%%%%%%%%%%%%%%%%%%%%%%%%%%%%%%%%%%%%%%%%%%%%%%%%%%%%%%%%%%%%%
function labels = fix_empty(labels)
for i = find(cellfun(@isempty, {labels{:}}))
  labels{i} = sprintf('%d', i);
end<|MERGE_RESOLUTION|>--- conflicted
+++ resolved
@@ -13,12 +13,7 @@
 %   'checkmaxfilter' = boolean, whether to check that maxfilter has been correctly applied (default = true)
 %   'chanindx'       = list with channel indices in case of different sampling frequencies (only for EDF)
 %   'coordsys'       = string, 'head' or 'dewar' (default = 'head')
-%   'coilaccuracy'   = can be empty or a number (0, 1 or 2) to specify the accuracy (default = [])
-<<<<<<< HEAD
-%   'chantype'       = string or cell of strings, channel types to be read (BlackRock).
-=======
 %   'chantype'       = string or cell of strings, channel types to be read (NeuroOmega, BlackRock). 
->>>>>>> fe9ea483
 %
 % This returns a header structure with the following elements
 %   hdr.Fs                  sampling frequency
@@ -41,14 +36,9 @@
 % To use an external reading function, use key-value pair: 'headerformat', FUNCTION_NAME.
 % (Function needs to be on the path, and take as input: filename)
 %
-<<<<<<< HEAD
 % Use cfg.chantype='chaninfo' to get hdr.chaninfo table. For BlackRock 
 % specify decimation with chantype:skipfactor (e.g. cfg.chantype='analog:10')
 %  
-=======
-% Use cfg.chantype='chaninfo' to get hdr.chaninfo table. 
-%
->>>>>>> fe9ea483
 % Depending on the file format, additional header information can be
 % returned in the hdr.orig subfield.
 %
