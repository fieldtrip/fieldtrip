function [ncs] = read_neuralynx_ncs(filename, begrecord, endrecord)

% READ_NEURALYNX_NCS reads a single continuous channel file
%
% Use as
%   [ncs] = read_neuralynx_ncs(filename)
%   [ncs] = read_neuralynx_ncs(filename, begrecord, endrecord)

% Copyright (C) 2005-2007, Robert Oostenveld
%
% This file is part of FieldTrip, see http://www.ru.nl/neuroimaging/fieldtrip
% for the documentation and details.
%
%    FieldTrip is free software: you can redistribute it and/or modify
%    it under the terms of the GNU General Public License as published by
%    the Free Software Foundation, either version 3 of the License, or
%    (at your option) any later version.
%
%    FieldTrip is distributed in the hope that it will be useful,
%    but WITHOUT ANY WARRANTY; without even the implied warranty of
%    MERCHANTABILITY or FITNESS FOR A PARTICULAR PURPOSE.  See the
%    GNU General Public License for more details.
%
%    You should have received a copy of the GNU General Public License
%    along with FieldTrip. If not, see <http://www.gnu.org/licenses/>.
%
% $Id$

persistent mexWarning
if isempty(mexWarning)
  mexWarning = false;
end

if nargin<2
  begrecord = 1;
end
if nargin<3
  endrecord = inf;
end

% Using mex files will decrease reading times 2-10-fold on big files
% I had 0.5 sec vs 3.1 sec on 20kHz 600sec file

% determine whether precompiled Nlx2MatCSC from Neualynx is available
<<<<<<< HEAD
isMex = 0;
isMexv3 = 0;
if ispc
    % two ways
    % first look for nlx libs
    isMex = ft_hastoolbox('neuralynx', 2); 
    if ~isMex
        % look for Ueli's libs otherwise
        isMexv3 = ft_hastoolbox('neuralynx_ueli', 2);
    end
elseif ismac || isunix
    % one way
    % look for Ueli's libs only
    isMexv3 = ft_hastoolbox('neuralynx_v3', 2);
end

if isMex || isMexv3
=======
% isMex = ft_hastoolbox('neuralynx', 3); % do not give warning if not available
isMex = false; % see bug 2924, implementation is not fully confirmed
% if ~isMex && ~mexWarning
%   warning('Reading Neuralynx CSC files is faster if you install the MATLAB importer mex files, see http://neuralynx.com/research_software/file_converters_and_utilities/');
%   mexWarning = true;
% end

if isMex
>>>>>>> 4712ad14
  % Neuralynx mex files use C-style flags, so let's name them for convinience
  READ_ALL = ones(1,5);
  flags = num2cell(diag(READ_ALL), [1,5]);
  [READ_TST, READ_CHAN, READ_FREQ, READ_VAL, READ_SAMP] = flags{:};
  % the request vector will look like:
  %     >> TST_FLAG+FREQ_FLAG+SAMP_FLAG
  %     >> ans =
  %              1
  %              0
  %              1
  %              0
  %              1
  HEADER_NO  = 0;
  HEADER_YES = 1;
  EXTRACT_RECORD_RANGE = 2;
end
<<<<<<< HEAD
=======
% isMex = false;
>>>>>>> 4712ad14

% the file starts with a 16*1024 bytes header in ascii, followed by a number of records
hdr = neuralynx_getheader(filename);
fid = fopen(filename, 'rb', 'ieee-le');

% determine the length of the file
fseek(fid, 0, 'eof');
headersize = 16384;
recordsize = 1044;
NRecords   = floor((ftell(fid) - headersize)/recordsize);

if NRecords>0
  
  % read out part of the dataset to detect whether there were jumps
  NRecords_to_read = min(NRecords, 100); % read out maximum 100 blocks of data
  
<<<<<<< HEAD
  isRead = false;
  
  if isMex
    
    % do we need ChanNumber in this section? it is not used
    [TimeStamp,  ...
     ChanNumber, ...
     SampFreq    ] = Nlx2MatCSC(filename,...
                                READ_TST+READ_CHAN+READ_FREQ,...
                                HEADER_NO,... % no need in header, let FT read the header
                                EXTRACT_RECORD_RANGE,...
                                [1, NRecords_to_read]);
    TimeStamp = uint64(TimeStamp); % to match signature of ft_read_... output, as mex gives us doubles
  elseif isMexv3
      
    
    [TimeStamp,  ...
     ChanNumber, ...
     SampFreq    ] = Nlx2MatCSC_v3(filename,...
                                   READ_TST+READ_CHAN+READ_FREQ,...
                                   HEADER_NO,... % no need in header, let FT read the header
                                   EXTRACT_RECORD_RANGE,...
                                   [0, NRecords_to_read-1]);
    TimeStamp = uint64(TimeStamp); % to match signature of ft_read_... output, as mex gives us doubles
      
  else
    
    TimeStamp        = zeros(1,NRecords_to_read,'uint64');
    ChanNumber       = zeros(1,NRecords_to_read);
    SampFreq         = zeros(1,NRecords_to_read);
=======
  if isMex
    % no need in header, let FT read the header
    % note that the indexing in the mex file is 0-offset (C++ style) rather than 1-offset (MATLAB style)
    [TimeStamp, ChanNumber, SampFreq] = Nlx2MatCSC(filename, READ_TST+READ_CHAN+READ_FREQ, HEADER_NO, EXTRACT_RECORD_RANGE, [0, NRecords_to_read-1]);
    TimeStamp = uint64(TimeStamp); % to match signature of ft_read_... output, as mex gives us doubles
  else
    
    TimeStamp        = zeros(1, NRecords_to_read, 'uint64');
    ChanNumber       = zeros(1, NRecords_to_read);
    SampFreq         = zeros(1, NRecords_to_read);
>>>>>>> 4712ad14
    for k=1:NRecords_to_read
      
      % set to the correct position
      status = fseek(fid, headersize + (k-1)*recordsize, 'bof');
      if status~=0
        error('cannot jump to the requested record');
      end
      
      % read a single continuous data record
      TimeStamp(k)    = fread(fid,   1, 'uint64=>uint64');
      ChanNumber(k)   = fread(fid,   1, 'int32');
      SampFreq(k)     = fread(fid,   1, 'int32');
    end
  end % if isMex
  
  % explicitly sort the timestamps to deal with negative timestamp jumps that can occur
  ts1 = TimeStamp(1);
  dts = double(TimeStamp - TimeStamp(1));
  dts = unique(dts);
  dts = sort(dts);
  TimeStamp = uint64(dts) + ts1;
  
  % for this block of data: automatically detect the gaps;
  % there's a gap if no round off error of the sampling frequency could
  % explain the jump (which is always > one block)
  Fs       = mode(double(SampFreq));
  if abs(Fs/hdr.SamplingFrequency-1)>0.01
    warning('the sampling frequency as read out from the header equals %2.2f and differs from the mode sampling frequency as read out from the data %2.2f\n', ...
      hdr.SamplingFrequency, Fs);
    
    % check which one was correct
    d = double(TimeStamp(2:end)-TimeStamp(1:end-1));
    fsEst = 1e6./mode(d);
    indx = nearest([Fs hdr.SamplingFrequency], fsEst);
    if indx==1
      warning('correcting the header frequency from %2.2f to %2.2f', hdr.SamplingFrequency, Fs);
      hdr.SamplingFrequency = Fs;
    end
  end
  
  % detect the number of timestamps per block while avoiding influencce of gaps
  d = double(TimeStamp(2:end)-TimeStamp(1:end-1));
  maxJump  = ceil(10^6./(Fs-1))*512;
  gapCorrectedTimeStampPerSample =  nanmean(d(d<maxJump))/512;
  
  % read the timestamp from the first and last record
  if (ispc), fclose(fid); end
  ts1 = neuralynx_timestamp(filename, 1);
  tsE = neuralynx_timestamp(filename, inf);
  if (ispc), fid = fopen(filename, 'rb', 'ieee-le'); end
  
  hdr.FirstTimeStamp  = ts1;
  hdr.LastTimeStamp   = tsE;
  
  % compare whether there's at least a block missing
  minJump = min(d);
  ts_range_predicted = (NRecords-1)*512*gapCorrectedTimeStampPerSample;
  ts_range_observed  = double(tsE-ts1);
  if abs(ts_range_predicted-ts_range_observed)>minJump
    warning('discontinuous recording, predicted number of timestamps and observed number of timestamps differ by %2.2f \n Please consult the wiki on http://fieldtrip.fcdonders.nl/getting_started/neuralynx?&#discontinuous_recordings',...
      abs(ts_range_predicted-ts_range_observed) );
  end
  
else
  hdr.FirstTimeStamp = nan;
  hdr.LastTimeStamp  = nan;
end

if begrecord==0 && endrecord==0
  % only read the header
elseif begrecord<1
  error('cannot read before the first record');
elseif begrecord>NRecords
  error('cannot read beyond the last record')
elseif endrecord>NRecords
  endrecord = NRecords;
end

if begrecord>=1 && endrecord>=begrecord
  % leave numrecord information here for proper synchronisation
  numrecord    = (endrecord-begrecord+1);
  
  if isMex
<<<<<<< HEAD
    
    [TimeStamp,      ...
      ChanNumber,     ...
      SampFreq,       ...
      NumValidSamp,   ...
      Samp            ] = Nlx2MatCSC(filename,...
      READ_ALL,...
      HEADER_NO,... % no need in header
      EXTRACT_RECORD_RANGE,...
      [begrecord, endrecord]);
    
    TimeStamp = uint64(TimeStamp); % to match signature of ft_read_... output
  elseif isMexv3
    
    [TimeStamp,      ...
      ChanNumber,     ...
      SampFreq,       ...
      NumValidSamp,   ...
      Samp            ] = Nlx2MatCSC_v3(filename,...
      READ_ALL,...
      HEADER_NO,... % no need in header
      EXTRACT_RECORD_RANGE,...
      [begrecord-1, endrecord-1]);
    
=======
    % note that the indexing in the mex file is 0-offset (C++ style) rather than 1-offset (MATLAB style)
    [TimeStamp, ChanNumber, SampFreq, NumValidSamp, Samp] = Nlx2MatCSC(filename, READ_ALL, HEADER_NO, EXTRACT_RECORD_RANGE, [begrecord-1, endrecord-1]);
>>>>>>> 4712ad14
    TimeStamp = uint64(TimeStamp); % to match signature of ft_read_... output
  else
    
    % manual reading
    % rewind to the first record to be read
    status = fseek(fid, headersize + (begrecord-1)*recordsize, 'bof');
    if status~=0
      error('cannot jump to the requested record');
    end
    
    TimeStamp    = zeros(1,numrecord,'uint64');
    ChanNumber   = zeros(1,numrecord);
    SampFreq     = zeros(1,numrecord);
    NumValidSamp = zeros(1,numrecord);
    Samp         = zeros(512,numrecord);  % this allows easy reshaping into a 1xNsamples vector
    
    for k=1:numrecord
      % read a single continuous data record
      TimeStamp(k)    = fread(fid,   1, 'uint64=>uint64');
      ChanNumber(k)   = fread(fid,   1, 'int32');
      SampFreq(k)     = fread(fid,   1, 'int32');
      NumValidSamp(k) = fread(fid,   1, 'int32');
      Samp(:,k)       = fread(fid, 512, 'int16');
      % mark the invalid samples
      Samp((NumValidSamp+1):end,k) = nan;
    end
    
  end % if isMex
  
  ts1 = TimeStamp(1);
  dts = double(TimeStamp-ts1); % no problem with doubles here as numbers are small
  
  [val,indx] = sort(dts);
  [A,I] = unique(val); % consider only the unique values
  indx = indx(I);
  
  % store the record data in the output structure
  ncs.TimeStamp    = uint64(dts(indx)) + ts1; % convert back to original class
  ncs.ChanNumber   = ChanNumber(indx);
  ncs.SampFreq     = SampFreq(indx);
  ncs.NumValidSamp = NumValidSamp(indx);
  % apply the scaling factor from ADBitVolts and convert to uV
  ncs.dat          = Samp(:,indx) * hdr.ADBitVolts * 1e6;
end
fclose(fid);

% store the header info in the output structure
ncs.NRecords = NRecords;
ncs.hdr      = hdr;<|MERGE_RESOLUTION|>--- conflicted
+++ resolved
@@ -42,34 +42,27 @@
 % I had 0.5 sec vs 3.1 sec on 20kHz 600sec file
 
 % determine whether precompiled Nlx2MatCSC from Neualynx is available
-<<<<<<< HEAD
+
 isMex = 0;
 isMexv3 = 0;
 if ispc
-    % two ways
     % first look for nlx libs
-    isMex = ft_hastoolbox('neuralynx', 2); 
+    isMex = ft_hastoolbox('neuralynx', 2); % let's leave warnings for debug
     if ~isMex
         % look for Ueli's libs otherwise
-        isMexv3 = ft_hastoolbox('neuralynx_ueli', 2);
+        isMexv3 = ft_hastoolbox('neuralynx_ueli', 2); % let's leave warnings for debug
     end
 elseif ismac || isunix
-    % one way
     % look for Ueli's libs only
-    isMexv3 = ft_hastoolbox('neuralynx_v3', 2);
-end
-
-if isMex || isMexv3
-=======
-% isMex = ft_hastoolbox('neuralynx', 3); % do not give warning if not available
-isMex = false; % see bug 2924, implementation is not fully confirmed
+    isMexv3 = ft_hastoolbox('neuralynx_ueli', 2); % let's leave warnings for debug
+end
+
 % if ~isMex && ~mexWarning
 %   warning('Reading Neuralynx CSC files is faster if you install the MATLAB importer mex files, see http://neuralynx.com/research_software/file_converters_and_utilities/');
 %   mexWarning = true;
 % end
 
-if isMex
->>>>>>> 4712ad14
+if isMex || isMexv3
   % Neuralynx mex files use C-style flags, so let's name them for convinience
   READ_ALL = ones(1,5);
   flags = num2cell(diag(READ_ALL), [1,5]);
@@ -86,10 +79,6 @@
   HEADER_YES = 1;
   EXTRACT_RECORD_RANGE = 2;
 end
-<<<<<<< HEAD
-=======
-% isMex = false;
->>>>>>> 4712ad14
 
 % the file starts with a 16*1024 bytes header in ascii, followed by a number of records
 hdr = neuralynx_getheader(filename);
@@ -106,49 +95,17 @@
   % read out part of the dataset to detect whether there were jumps
   NRecords_to_read = min(NRecords, 100); % read out maximum 100 blocks of data
   
-<<<<<<< HEAD
-  isRead = false;
-  
   if isMex
-    
-    % do we need ChanNumber in this section? it is not used
-    [TimeStamp,  ...
-     ChanNumber, ...
-     SampFreq    ] = Nlx2MatCSC(filename,...
-                                READ_TST+READ_CHAN+READ_FREQ,...
-                                HEADER_NO,... % no need in header, let FT read the header
-                                EXTRACT_RECORD_RANGE,...
-                                [1, NRecords_to_read]);
+    [TimeStamp, ChanNumber, SampFreq] = Nlx2MatCSC(filename, READ_TST+READ_CHAN+READ_FREQ, HEADER_NO, EXTRACT_RECORD_RANGE, [1, NRecords_to_read]);
     TimeStamp = uint64(TimeStamp); % to match signature of ft_read_... output, as mex gives us doubles
   elseif isMexv3
-      
-    
-    [TimeStamp,  ...
-     ChanNumber, ...
-     SampFreq    ] = Nlx2MatCSC_v3(filename,...
-                                   READ_TST+READ_CHAN+READ_FREQ,...
-                                   HEADER_NO,... % no need in header, let FT read the header
-                                   EXTRACT_RECORD_RANGE,...
-                                   [0, NRecords_to_read-1]);
-    TimeStamp = uint64(TimeStamp); % to match signature of ft_read_... output, as mex gives us doubles
-      
+    % note that the indexing in the mex file is 0-offset (C++ style) rather than 1-offset (MATLAB style)
+    [TimeStamp, ChanNumber, SampFreq] = Nlx2MatCSC_v3(filename, READ_TST+READ_CHAN+READ_FREQ, HEADER_NO, EXTRACT_RECORD_RANGE, [0, NRecords_to_read-1]);
+    TimeStamp = uint64(TimeStamp); % to match signature of ft_read_... output, as mex gives us doubles      
   else
-    
-    TimeStamp        = zeros(1,NRecords_to_read,'uint64');
-    ChanNumber       = zeros(1,NRecords_to_read);
-    SampFreq         = zeros(1,NRecords_to_read);
-=======
-  if isMex
-    % no need in header, let FT read the header
-    % note that the indexing in the mex file is 0-offset (C++ style) rather than 1-offset (MATLAB style)
-    [TimeStamp, ChanNumber, SampFreq] = Nlx2MatCSC(filename, READ_TST+READ_CHAN+READ_FREQ, HEADER_NO, EXTRACT_RECORD_RANGE, [0, NRecords_to_read-1]);
-    TimeStamp = uint64(TimeStamp); % to match signature of ft_read_... output, as mex gives us doubles
-  else
-    
     TimeStamp        = zeros(1, NRecords_to_read, 'uint64');
     ChanNumber       = zeros(1, NRecords_to_read);
     SampFreq         = zeros(1, NRecords_to_read);
->>>>>>> 4712ad14
     for k=1:NRecords_to_read
       
       % set to the correct position
@@ -230,40 +187,17 @@
 if begrecord>=1 && endrecord>=begrecord
   % leave numrecord information here for proper synchronisation
   numrecord    = (endrecord-begrecord+1);
-  
   if isMex
-<<<<<<< HEAD
-    
-    [TimeStamp,      ...
-      ChanNumber,     ...
-      SampFreq,       ...
-      NumValidSamp,   ...
-      Samp            ] = Nlx2MatCSC(filename,...
-      READ_ALL,...
-      HEADER_NO,... % no need in header
-      EXTRACT_RECORD_RANGE,...
-      [begrecord, endrecord]);
-    
+%     warning('Reading with NLX');
+    [TimeStamp, ChanNumber, SampFreq, NumValidSamp, Samp] = Nlx2MatCSC(filename, READ_ALL, HEADER_NO, EXTRACT_RECORD_RANGE, [begrecord, endrecord]);
     TimeStamp = uint64(TimeStamp); % to match signature of ft_read_... output
   elseif isMexv3
-    
-    [TimeStamp,      ...
-      ChanNumber,     ...
-      SampFreq,       ...
-      NumValidSamp,   ...
-      Samp            ] = Nlx2MatCSC_v3(filename,...
-      READ_ALL,...
-      HEADER_NO,... % no need in header
-      EXTRACT_RECORD_RANGE,...
-      [begrecord-1, endrecord-1]);
-    
-=======
+%     warning('Reading with UELI');
     % note that the indexing in the mex file is 0-offset (C++ style) rather than 1-offset (MATLAB style)
-    [TimeStamp, ChanNumber, SampFreq, NumValidSamp, Samp] = Nlx2MatCSC(filename, READ_ALL, HEADER_NO, EXTRACT_RECORD_RANGE, [begrecord-1, endrecord-1]);
->>>>>>> 4712ad14
+    [TimeStamp, ChanNumber, SampFreq, NumValidSamp, Samp] = Nlx2MatCSC_v3(filename, READ_ALL, HEADER_NO, EXTRACT_RECORD_RANGE, [begrecord-1, endrecord-1]);
     TimeStamp = uint64(TimeStamp); % to match signature of ft_read_... output
   else
-    
+%     warning('Reading manually');
     % manual reading
     % rewind to the first record to be read
     status = fseek(fid, headersize + (begrecord-1)*recordsize, 'bof');
