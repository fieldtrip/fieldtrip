function [event] = ft_read_event(filename, varargin)

% FT_READ_EVENT reads all events from an EEG, MEG or other time series dataset and
% returns them in a common data-independent structure. The supported formats are
% listed in the accompanying FT_READ_HEADER function.
%
% Use as
%   [event] = ft_read_event(filename, ...)
%
% Additional options should be specified in key-value pairs and can be
%   'dataformat'     = string
%   'headerformat'   = string
%   'eventformat'    = string
%   'header'         = header structure, see FT_READ_HEADER
%   'detectflank'    = string, can be 'up', 'updiff', 'down', 'downdiff', 'both', 'any', 'biton', 'bitoff' (default is system specific)
%   'trigshift'      = integer, number of samples to shift from flank to detect trigger value (default = 0)
%   'chanindx'       = list with channel numbers for trigger detection, specify -1 in case you don't want to detect triggers (default is automatic)
%   'threshold'      = threshold for analog trigger channels (default is system specific)
%   'tolerance'      = tolerance in samples when merging Neuromag analogue trigger channels (default = 1, meaning that a shift of one sample in both directions is compensated for)
%   'blocking'       = wait for the selected number of events (default = 'no')
%   'timeout'        = amount of time in seconds to wait when blocking (default = 5)
%   'password'       = password structure for encrypted data set (only for mayo_mef30 and mayo_mef21)
%   'readbids'       = 'yes', no', or 'ifmakessense', whether to read information from the BIDS sidecar files (default = 'ifmakessense')
%
% This function returns an event structure with the following fields
%   event.type      = string
%   event.sample    = expressed in samples, the first sample of a recording is 1
%   event.value     = number or string
%   event.offset    = expressed in samples
%   event.duration  = expressed in samples
%   event.timestamp = expressed in timestamp units, which vary over systems (optional)
%
% You can specify optional arguments as key-value pairs for filtering the events,
% e.g. to select only events of a specific type, of a specific value, or events
% between a specific begin and end sample. This event filtering is especially usefull
% for real-time processing. See FT_FILTER_EVENT for more details.
%
% Some data formats have trigger channels that are sampled continuously with the same
% rate as the electrophysiological data. The default is to detect only the up-going
% TTL flanks. The trigger events will correspond with the first sample where the TTL
% value is up. This behavior can be changed using the 'detectflank' option, which
% also allows for detecting the down-going flank or both. In case of detecting the
% down-going flank, the sample number of the event will correspond with the first
% sample at which the TTF went down, and the value will correspond to the TTL value
% just prior to going down.
%
% To use an external reading function, you can specify an external function as the
% 'eventformat' option. This function should take the filename  and the headeras
% input arguments. Please check the code of this function for details, and search for
% BIDS_TSV as example.
%
% The event type and sample fields are always defined, other fields are present but
% can be empty, depending on the type of event file. Events are sorted by the sample
% on which they occur. After reading the event structure, you can use the following
% tricks to extract information about those events in which you are interested.
%
% Determine the different event types
%   unique({event.type})
%
% Get the index of all trial events
%   find(strcmp('trial', {event.type}))
%
% Make a vector with all triggers that occurred on the backpanel
%   [event(find(strcmp('backpanel trigger', {event.type}))).value]
%
% Find the events that occurred in trial 26
%   t=26; samples_trials = [event(find(strcmp('trial', {event.type}))).sample];
%   find([event.sample]>samples_trials(t) & [event.sample]<samples_trials(t+1))
%
% The list of supported file formats can be found in FT_READ_HEADER.
%
% See also FT_READ_HEADER, FT_READ_DATA, FT_WRITE_EVENT, FT_FILTER_EVENT

% Copyright (C) 2004-2021 Robert Oostenveld
%
% This file is part of FieldTrip, see http://www.fieldtriptoolbox.org
% for the documentation and details.
%
%    FieldTrip is free software: you can redistribute it and/or modify
%    it under the terms of the GNU General Public License as published by
%    the Free Software Foundation, either version 3 of the License, or
%    (at your option) any later version.
%
%    FieldTrip is distributed in the hope that it will be useful,
%    but WITHOUT ANY WARRANTY; without even the implied warranty of
%    MERCHANTABILITY or FITNESS FOR A PARTICULAR PURPOSE.  See the
%    GNU General Public License for more details.
%
%    You should have received a copy of the GNU General Public License
%    along with FieldTrip. If not, see <http://www.gnu.org/licenses/>.
%
% $Id$

global event_queue        % for fcdc_global
persistent sock           % for fcdc_tcp
persistent db_blob        % for fcdc_mysql

if isempty(db_blob)
  db_blob = 0;
end

if iscell(filename)
  % use recursion to read the events from multiple files
  ft_warning('concatenating events from %d files', numel(filename));
  
  hdr = ft_getopt(varargin, 'header');
  if isempty(hdr)
    % read the combined and individual file headers
    combined  = ft_read_header(filename, varargin{:});
  else
    % use the combined and individual file headers that were read previously
    combined = hdr;
  end
  hdr = combined.orig;
  
  allhdr = cat(1, hdr{:});
  if numel(unique([allhdr.label]))==sum([allhdr.nChans])
    % each file has different channels, concatenate along the channel dimension
    % sample indices are the same for all files
    for i=1:numel(filename)
      varargin = ft_setopt(varargin, 'header', hdr{i});
      event{i} = ft_read_event(filename{i}, varargin{:});
    end
    
  else
    % each file has the same channels, concatenate along the time dimension
    % this requires careful bookkeeping of the sample indices
    nsmp = nan(size(filename));
    for i=1:numel(filename)
      nsmp(i) = hdr{i}.nSamples*hdr{i}.nTrials;
    end
    offset = [0 cumsum(nsmp(1:end-1))];
    
    event = cell(size(filename));
    for i=1:numel(filename)
      varargin = ft_setopt(varargin, 'header', hdr{i});
      event{i} = ft_read_event(filename{i}, varargin{:});
      for j=1:numel(event{i})
        % add the offset due to the previous files
        event{i}(j).sample = event{i}(j).sample + offset(i);
      end
    end
  end
  % return the concatenated events
  event = appendstruct(event{:});
  return
end

% optionally get the data from the URL and make a temporary local copy
filename = fetch_url(filename);

% get the options
hdr              = ft_getopt(varargin, 'header');
detectflank      = ft_getopt(varargin, 'detectflank', 'up', true);   % note that emptymeaningful=true
denoise          = ft_getopt(varargin, 'denoise', []);
trigshift        = ft_getopt(varargin, 'trigshift');                 % default is assigned in subfunction
trigpadding      = ft_getopt(varargin, 'trigpadding');               % default is assigned in subfunction
headerformat     = ft_getopt(varargin, 'headerformat');
dataformat       = ft_getopt(varargin, 'dataformat');
eventformat      = ft_getopt(varargin, 'eventformat');
threshold        = ft_getopt(varargin, 'threshold');                 % this is used for analog channels
tolerance        = ft_getopt(varargin, 'tolerance', 1);
checkmaxfilter   = ft_getopt(varargin, 'checkmaxfilter');            % will be passed to ft_read_header
chanindx         = ft_getopt(varargin, 'chanindx');                  % this allows to override the automatic trigger channel detection (useful for Yokogawa & Ricoh, and for EDF with variable sampling rate)
trigindx         = ft_getopt(varargin, 'trigindx');                  % deprecated, use chanindx instead
triglabel        = ft_getopt(varargin, 'triglabel');                 % deprecated, use chanindx instead
password         = ft_getopt(varargin, 'password', struct([]));
readbids         = ft_getopt(varargin, 'readbids', 'ifmakessense');
combinebinary    = ft_getopt(varargin, 'combinebinary'); % this is a sub-option for yokogawa data

% for backward compatibility, added by Robert in Sept 2019
if ~isempty(trigindx)
  ft_warning('please use ''chanindx'' instead of ''trigindx''')
  chanindx = trigindx;
end

% for backward compatibility with https://github.com/fieldtrip/fieldtrip/issues/1585
if islogical(readbids)
  % it should be either yes/no/ifmakessense
  if readbids
    readbids = 'yes';
  else
    readbids = 'no';
  end
end

% for backward compatibility, added by Robert in Sept 2019
if ~isempty(triglabel)
  ft_error('please use ''chanindx'' instead of ''triglabel''')
  % FIXME it would be possible to read the header and search for the corresponding
  % channels. However this was only implemented for Artinis oxy3 and oxy4 formats,
  % and never supported for other formats. I did not find it in use anywhere or
  % documented on the website. If this were to be re-enabled, it should be done
  % consistently for all data formats as 'chanlabel', and probably also when
  % reading data using FT_READ_DATA.
end

if isempty(eventformat)
  % only do the autodetection if the format was not specified
  eventformat = ft_filetype(filename);
end

if iscell(eventformat)
  % this happens for datasets specified as cell-array for concatenation
  eventformat = eventformat{1};
end

% this allows to read only events in a certain range, supported for selected data formats only
flt_type         = ft_getopt(varargin, 'type');
flt_value        = ft_getopt(varargin, 'value');
flt_minsample    = ft_getopt(varargin, 'minsample');
flt_maxsample    = ft_getopt(varargin, 'maxsample');
flt_mintimestamp = ft_getopt(varargin, 'mintimestamp');
flt_maxtimestamp = ft_getopt(varargin, 'maxtimestamp');
flt_minnumber    = ft_getopt(varargin, 'minnumber');
flt_maxnumber    = ft_getopt(varargin, 'maxnumber');

% this allows blocking reads to avoid having to poll many times for online processing
blocking         = ft_getopt(varargin, 'blocking', false); % true or false
timeout          = ft_getopt(varargin, 'timeout', 5); % seconds

% convert from 'yes'/'no' into boolean
blocking = istrue(blocking);

if any(strcmp(eventformat, {'brainvision_eeg', 'brainvision_dat'}))
  [p, f] = fileparts(filename);
  filename = fullfile(p, [f '.vhdr']);
  eventformat = 'brainvision_vhdr';
end

if strcmp(eventformat, 'brainvision_vhdr')
  % read the header file belonging to the dataset and try to determine the corresponding marker file
  eventformat = 'brainvision_vmrk';
  if ~isempty(hdr)
    vhdr = hdr.orig;
  else
    vhdr = read_brainvision_vhdr(filename);
  end
  % replace the filename with the filename of the markerfile
  if ~isfield(vhdr, 'MarkerFile') || isempty(vhdr.MarkerFile)
    filename = [];
  else
    [p, f, x] = fileparts(filename);
    filename = fullfile(p, vhdr.MarkerFile);
  end
end

if (strcmp(readbids, 'yes') || strcmp(readbids, 'ifmakessense')) && ~isempty(filename)
  % deal with data that is organized according to BIDS
  % data in a BIDS tsv file (like physio and stim) will be explicitly dealt with in BIDS_TSV
  [p, f, x] = fileparts(filename);
  isbids = startsWith(f, 'sub-') && ~strcmp(x, '.tsv');
  if isbids
    % find the corresponding events.tsv file, due to inheritance it can be at a higher level
    eventsfile = bids_sidecar(filename, 'events');
    if ~isempty(eventsfile)
      % read the events from the BIDS events.tsv file rather than from the datafile
      filename    = eventsfile;
      eventformat = 'events_tsv';
    end
  end
end

% start with an empty event structure
event = [];

%%%%%%%%%%%%%%%%%%%%%%%%%%%%%%%%%%%%%%%%%%%%%%%%%%%%%%%%%%%%%%%%%%%%%%%%%%%%%%
% read the events with the low-level reading function
% please maintain this list in alphabetical order
%%%%%%%%%%%%%%%%%%%%%%%%%%%%%%%%%%%%%%%%%%%%%%%%%%%%%%%%%%%%%%%%%%%%%%%%%%%%%%
switch eventformat
  
  case {'4d' '4d_pdf', '4d_m4d', '4d_xyz'}
    if isempty(hdr)
      hdr = ft_read_header(filename, 'headerformat', eventformat);
    end
    
    if isempty(chanindx)
      % auto-detect the trigger channels
      chanindx = match_str(hdr.label, 'TRIGGER');
    end
    
    % read the trigger channels and do flank detection
    if isfield(hdr, 'orig') && isfield(hdr.orig, 'config_data') && (strcmp(hdr.orig.config_data.site_name, 'Glasgow') || strcmp(hdr.orig.config_data.site_name, 'Marseille')),
      trigger = read_trigger(filename, 'header', hdr, 'dataformat', '4d', 'begsample', flt_minsample, 'endsample', flt_maxsample, 'chanindx', chanindx, 'detectflank', detectflank, 'denoise', denoise, 'trigshift', trigshift, 'trigpadding', trigpadding, 'fix4d8192', true);
    else
      trigger = read_trigger(filename, 'header', hdr, 'dataformat', '4d', 'begsample', flt_minsample, 'endsample', flt_maxsample, 'chanindx', chanindx, 'detectflank', detectflank, 'denoise', denoise, 'trigshift', trigshift, 'trigpadding', trigpadding, 'fix4d8192', false);
    end
    event   = appendstruct(event, trigger);
    
    respindx = match_str(hdr.label, 'RESPONSE');
    if ~isempty(respindx)
      response = read_trigger(filename, 'header', hdr, 'dataformat', '4d', 'begsample', flt_minsample, 'endsample', flt_maxsample, 'chanindx', respindx, 'detectflank', detectflank, 'denoise', denoise, 'trigshift', trigshift, 'trigpadding', trigpadding);
      event    = appendstruct(event, response);
    end
    
  case 'bci2000_dat'
    % this requires the load_bcidat mex file to be present on the path
    ft_hastoolbox('BCI2000', 1);
    
    if isempty(hdr)
      hdr = ft_read_header(filename);
    end
    
    if isfield(hdr.orig, 'signal') && isfield(hdr.orig, 'states')
      % assume that the complete data is stored in the header, this speeds up subsequent read operations
      signal        = hdr.orig.signal;
      states        = hdr.orig.states;
      parameters    = hdr.orig.parameters;
      total_samples = hdr.orig.total_samples;
    else
      [signal, states, parameters, total_samples] = load_bcidat(filename);
    end
    
    list = fieldnames(states);
    % loop over all states and detect the flanks, the following code was taken from read_trigger
    for i=1:length(list)
      channel   = list{i};
      trig      = double(getfield(states, channel));
      pad       = trig(1);
      trigshift = 0;
      begsample = 1;
      
      switch detectflank
        case 'up'
          % convert the trigger into an event with a value at a specific sample
          for j=find(diff([pad trig(:)'])>0)
            event(end+1).type   = channel;
            event(end  ).sample = j + begsample - 1;      % assign the sample at which the trigger has gone down
            event(end  ).value  = trig(j+trigshift);      % assign the trigger value just _after_ going up
          end
        case 'down'
          % convert the trigger into an event with a value at a specific sample
          for j=find(diff([pad trig(:)'])<0)
            event(end+1).type   = channel;
            event(end  ).sample = j + begsample - 1;      % assign the sample at which the trigger has gone down
            event(end  ).value  = trig(j-1-trigshift);    % assign the trigger value just _before_ going down
          end
        case 'both'
          % convert the trigger into an event with a value at a specific sample
          for j=find(diff([pad trig(:)'])>0)
            event(end+1).type   = [channel '_up'];        % distinguish between up and down flank
            event(end  ).sample = j + begsample - 1;      % assign the sample at which the trigger has gone down
            event(end  ).value  = trig(j+trigshift);      % assign the trigger value just _after_ going up
          end
          % convert the trigger into an event with a value at a specific sample
          for j=find(diff([pad trig(:)'])<0)
            event(end+1).type   = [channel '_down'];      % distinguish between up and down flank
            event(end  ).sample = j + begsample - 1;      % assign the sample at which the trigger has gone down
            event(end  ).value  = trig(j-1-trigshift);    % assign the trigger value just _before_ going down
          end
        otherwise
          ft_error('incorrect specification of ''detectflank''');
      end
    end
    
  case 'besa_besa'
    % read the header
    if isempty(hdr)
      hdr = ft_read_header(filename);
    end
    
    if ~isempty(detectflank) % parse the trigger channel (indicated by chanindx) for events
      event = read_trigger(filename, 'header', hdr, 'dataformat', dataformat, 'begsample', flt_minsample, 'endsample', flt_maxsample, 'chanindx', chanindx, 'detectflank', detectflank, 'denoise', denoise, 'trigshift', trigshift, 'trigpadding', trigpadding, 'threshold', threshold);
    elseif issubfield(hdr, 'orig.events') && ~isempty(hdr.orig.events.offsets) % FIXME: add support for reading in events from the datafile
    else
      event = [];
    end
    
  case {'besa_avr', 'besa_swf'}
    if isempty(hdr)
      hdr = ft_read_header(filename);
    end
    event(end+1).type     = 'average';
    event(end  ).sample   = 1;
    event(end  ).duration = hdr.nSamples;
    event(end  ).offset   = -hdr.nSamplesPre;
    event(end  ).value    = [];
    
  case {'biosemi_bdf', 'bham_bdf'}
    % read the header, required to determine the stimulus channels and trial specification
    if isempty(hdr)
      hdr = ft_read_header(filename);
    end
    
    % specify the range to search for triggers, default is the complete file
    if ~isempty(flt_minsample)
      begsample = flt_minsample;
    else
      begsample = 1;
    end
    if ~isempty(flt_maxsample)
      endsample = flt_maxsample;
    else
      endsample = hdr.nSamples*hdr.nTrials;
    end
    
    if isempty(detectflank)
      detectflank = 'up';
    end
    
    if ~strcmp(detectflank, 'up')
      if strcmp(detectflank, 'both')
        ft_warning('only up-going flanks are supported for Biosemi');
        detectflank = 'up';
      else
        ft_error('only up-going flanks are supported for Biosemi');
        % FIXME the next section on trigger detection should be merged with the
        % READ_CTF_TRIGGER (which also does masking with bit-patterns) into the
        % READ_TRIGGER function
      end
    end
    
    % find the STATUS channel and read the values from it
    schan = find(strcmpi(hdr.label,'STATUS'));
    sdata = ft_read_data(filename, 'header', hdr, 'dataformat', dataformat, 'begsample', begsample, 'endsample', endsample, 'chanindx', schan);
    
    if ft_platform_supports('int32_logical_operations')
      % convert to 32-bit integer representation and only preserve the lowest 24 bits
      sdata = bitand(int32(sdata), 2^24-1);
    else
      % find indices of negative numbers
      bit24i = find(sdata < 0);
      % make number positive and preserve bits 0-22
      sdata(bit24i) = bitcmp(abs(sdata(bit24i))-1,24);
      % re-insert the sign bit on its original location, i.e. bit24
      sdata(bit24i) = sdata(bit24i)+(2^(24-1));
      % typecast the data to ensure that the status channel is represented in 32 bits
      sdata = uint32(sdata);
    end
    
    byte1 = 2^8  - 1;
    byte2 = 2^16 - 1 - byte1;
    byte3 = 2^24 - 1 - byte1 - byte2;
    
    % get the respective status and trigger bits
    trigger = bitand(sdata, bitor(byte1, byte2)); % this is contained in the lower two bytes
    epoch   = int8(bitget(sdata, 16+1));
    cmrange = int8(bitget(sdata, 20+1));
    battery = int8(bitget(sdata, 22+1));
    
    % determine when the respective status bits go up or down
    flank_trigger = diff([0 trigger]);
    flank_epoch   = diff([0 epoch ]);
    flank_cmrange = diff([0 cmrange]);
    flank_battery = diff([0 battery]);
    
    for i=find(flank_trigger>0)
      event(end+1).type   = 'STATUS';
      event(end  ).sample = i + begsample - 1;
      event(end  ).value  = double(trigger(i));
    end
    
    for i=find(flank_epoch==1)
      event(end+1).type   = 'Epoch';
      event(end  ).sample = i;
    end
    
    for i=find(flank_cmrange==1)
      event(end+1).type   = 'CM_in_range';
      event(end  ).sample = i;
    end
    
    for i=find(flank_cmrange==-1)
      event(end+1).type   = 'CM_out_of_range';
      event(end  ).sample = i;
    end
    
    for i=find(flank_battery==1)
      event(end+1).type   = 'Battery_low';
      event(end  ).sample = i;
    end
    
    for i=find(flank_battery==-1)
      event(end+1).type   = 'Battery_ok';
      event(end  ).sample = i;
    end
    
  case {'biosig', 'gdf'}
    % FIXME it would be nice to figure out how sopen/sread return events
    % for all possible fileformats that can be processed with biosig
    %
    % This section of code is opaque with respect to the gdf file being a
    % single file or the first out of a sequence with postfix _1, _2, ...
    % because it uses private/read_trigger which again uses ft_read_data
    if isempty(hdr)
      hdr = ft_read_header(filename);
    end
    % the following applies to Biosemi data that is stored in the gdf format
    statusindx = find(strcmp(hdr.label, 'STATUS'));
    if length(statusindx)==1
      % represent the rising flanks in the STATUS channel as events
      event = read_trigger(filename, 'header', hdr, 'dataformat', dataformat, 'begsample', flt_minsample, 'endsample', flt_maxsample, 'chanindx', statusindx, 'detectflank', 'up', 'trigshift', trigshift, 'trigpadding', trigpadding, 'fixbiosemi', true);
    else
      ft_warning('BIOSIG does not have a consistent event representation, skipping events')
      event = [];
    end
    
  case 'AnyWave'
    event = read_ah5_markers(hdr, filename);
    
  case 'brainvision_vmrk'
    if ~isempty(filename)
      event = read_brainvision_vmrk(filename);
    else
      % the user specified a BrainVision dataset without a marker file
      event = [];
    end
    
  case 'bucn_nirs'
    event = read_bucn_nirsevent(filename);
    
  case 'ced_son'
    % check that the required low-level toolbox is available
    ft_hastoolbox('neuroshare', 1);
    orig = read_ced_son(filename,'readevents','yes');
    event = struct('type',     {orig.events.type},...
      'sample',   {orig.events.sample},...
      'value',    {orig.events.value},...
      'offset',   {orig.events.offset},...
      'duration', {orig.events.duration});
    
  case 'ced_spike6mat'
    if isempty(hdr)
      hdr = ft_read_header(filename);
    end
    if isempty(chanindx)
      for i = 1:numel(hdr.orig)
        if ~any(isfield(hdr.orig{i}, {'units', 'scale'}))
          chanindx = [chanindx i];
        end
      end
    end
    if ~isempty(chanindx)
      % read the trigger channels and do flank detection
      trigger = read_trigger(filename, 'header', hdr, 'dataformat', dataformat, 'begsample', flt_minsample, 'endsample', flt_maxsample, 'chanindx', chanindx, 'detectflank', detectflank);
      event   = appendstruct(event, trigger);
    end
    
  case {'ctf_ds', 'ctf_meg4', 'ctf_res4', 'ctf_old'}
    % obtain the dataset name
    if ft_filetype(filename, 'ctf_meg4') ||  ft_filetype(filename, 'ctf_res4')
      filename = fileparts(filename);
    end
    [path, name, ext] = fileparts(filename);
    headerfile = fullfile(path, [name ext], [name '.res4']);
    datafile   = fullfile(path, [name ext], [name '.meg4']);
    classfile  = fullfile(path, [name ext], 'ClassFile.cls');
    markerfile = fullfile(path, [name ext], 'MarkerFile.mrk');
    
    % in case ctf_old was specified as eventformat, the other reading functions should also know about that
    if strcmp(eventformat, 'ctf_old')
      dataformat   = 'ctf_old';
      headerformat = 'ctf_old';
    end
    
    % read the header, required to determine the stimulus channels and trial specification
    if isempty(hdr)
      hdr = ft_read_header(headerfile, 'headerformat', headerformat);
    end
    
    try
      % read the trigger codes from the STIM channel, usefull for (pseudo) continuous data
      % this splits the trigger channel into the lowers and highest 16 bits,
      % corresponding with the front and back panel of the electronics cabinet at the Donders Centre
      [backpanel, frontpanel] = read_ctf_trigger(filename);
      for i=find(backpanel(:)')
        event(end+1).type   = 'backpanel trigger';
        event(end  ).sample = i;
        event(end  ).value  = backpanel(i);
      end
      for i=find(frontpanel(:)')
        event(end+1).type   = 'frontpanel trigger';
        event(end  ).sample = i;
        event(end  ).value  = frontpanel(i);
      end
    end
    
    if isempty(chanindx)
      % determine the trigger channels from the header
      if isfield(hdr, 'orig') && isfield(hdr.orig, 'sensType')
        origSensType = hdr.orig.sensType;
      elseif isfield(hdr, 'orig') && isfield(hdr.orig, 'res4')
        origSensType =  [hdr.orig.res4.senres.sensorTypeIndex];
      else
        origSensType = [];
      end
      % meg channels are 5, refmag 0, refgrad 1, adcs 18, trigger 11 or 20, eeg 9
      chanindx = find(origSensType==11 | origSensType==20);
    end
    
    if ~isempty(chanindx)
      % read the trigger channels and do flank detection
      trigger = read_trigger(filename, 'header', hdr, 'dataformat', dataformat, 'begsample', flt_minsample, 'endsample', flt_maxsample, 'chanindx', chanindx, 'detectflank', detectflank, 'denoise', denoise, 'trigshift', trigshift, 'trigpadding', trigpadding, 'fixctf', true);
      event   = appendstruct(event, trigger);
    end
    
    % read the classification file and make an event for each classified trial
    [condNumbers, condLabels] = read_ctf_cls(classfile);
    if ~isempty(condNumbers)
      Ncond = length(condLabels);
      for i=1:Ncond
        for j=1:length(condNumbers{i})
          event(end+1).type     = 'classification';
          event(end  ).value    = condLabels{i};
          event(end  ).sample   = (condNumbers{i}(j)-1)*hdr.nSamples + 1;
          event(end  ).offset   = -hdr.nSamplesPre;
          event(end  ).duration =  hdr.nSamples;
        end
      end
    end
    
    if exist(markerfile,'file')
      % read the marker file and make an event for each marker
      % this depends on the readmarkerfile function that I got from Tom Holroyd
      % I have not tested this myself extensively, since at the FCDC we
      % don't use the marker files
      mrk = readmarkerfile(filename);
      for i=1:mrk.number_markers
        for j=1:mrk.number_samples(i)
          % determine the location of the marker, expressed in samples
          trialnum = mrk.trial_times{i}(j,1);
          synctime = mrk.trial_times{i}(j,2);
          begsample = (trialnum-1)*hdr.nSamples + 1;    % of the trial, relative to the start of the datafile
          endsample = (trialnum  )*hdr.nSamples;        % of the trial, relative to the start of the datafile
          offset    = round(synctime*hdr.Fs);           % this is the offset (in samples) relative to time t=0 for this trial
          offset    = offset + hdr.nSamplesPre;         % and time t=0 corrsponds with the nSamplesPre'th sample
          % store this marker as an event
          event(end+1).type    = mrk.marker_names{i};
          event(end ).value    = [];
          event(end ).sample   = begsample + offset;
          event(end ).duration = 0;
          event(end ).offset   = offset;
        end
      end
    end
    
  case 'ctf_shm'
    % contact Robert Oostenveld if you are interested in real-time acquisition on the CTF system
    % read the events from shared memory
    event = read_shm_event(filename, varargin{:});
    
  case {'curry_dat', 'curry_cdt'}
    if isempty(hdr)
      hdr = ft_read_header(filename);
    end
    event = [];
    for i=1:size(hdr.orig.events, 2)
      event(i).type     = 'trigger';
      event(i).value    = hdr.orig.events(2, i);
      event(i).sample   = hdr.orig.events(1, i);
      event(i).offset   = hdr.orig.events(3, i)-hdr.orig.events(1, i);
      event(i).duration = hdr.orig.events(4, i)-hdr.orig.events(1, i);
    end
    
  case 'dataq_wdq'
    if isempty(hdr)
      hdr = ft_read_header(filename, 'headerformat', 'dataq_wdq');
    end
    trigger  = read_wdq_data(filename, hdr.orig, 'lowbits');
    [ix, iy] = find(trigger>1); %it seems as if the value of 1 is meaningless
    for i=1:numel(ix)
      event(i).type   = num2str(ix(i));
      event(i).value  = trigger(ix(i),iy(i));
      event(i).sample = iy(i);
    end
    
  case 'edf'
    % read the header
    if isempty(hdr)
      hdr = ft_read_header(filename, 'headerformat', headerformat);
    end
    
    if ~isempty(detectflank) && ~isempty(chanindx) % parse the trigger channels for events
      event = read_trigger(filename, 'header', hdr, 'dataformat', dataformat, 'begsample', flt_minsample, 'endsample', flt_maxsample, 'chanindx', chanindx, 'detectflank', detectflank, 'denoise', denoise, 'trigshift', trigshift, 'trigpadding', trigpadding, 'threshold', threshold);
    else
      event = [];
    end
    
    if issubfield(hdr, 'orig.annotation') && ~isempty(hdr.orig.annotation) % EDF itself does not contain events, but EDF+ does define an annotation channel
      % read the data of the annotation channel as 16 bit
      evt = read_edf(filename, hdr);
      % undo the faulty calibration
      evt = (evt - hdr.orig.Off(hdr.orig.annotation)) ./ hdr.orig.Cal(hdr.orig.annotation);
      % convert the 16 bit format into the separate bytes
      evt = typecast(int16(evt), 'uint8');
      % construct the Time-stamped Annotations Lists (TAL), see http://www.edfplus.info/specs/edfplus.html#tal
      tal  = tokenize(char(evt), char(0), true);
      
      % the startdate/time of a file is specified in the EDF+ header
      % fields 'startdate of recording' and 'starttime of recording'.
      % These fields must indicate the absolute second in which the
      % start of the first data record falls. So, the first TAL in
      % the first data record always starts with +0.X, indicating
      % that the first data record starts a fraction, X, of a second
      % after the startdate/time that is specified in the EDF+
      % header. If X=0, then the .X may be omitted. Onset must start
      % with a '+' or a '-' character and specifies the amount of
      % seconds by which the onset of the annotated event follows
      % ('+') or precedes ('-') the startdate/time of the file,
      % that is specified in the header.
      
      % determine millisecond aspect of starttime (always within
      % first data record), remove from remaining timestamps
      tok = tokenize(tal{1}, char(20));
      millisecond_start = -1*str2double(tok{1});
      
      for i=1:length(tal)
        % the unprintable characters 20 and 21 are used as separators between time, duration and the annotation
        % duration can be skipped in which case its preceding 21 must also be skipped
        
        tok = tokenize(tal{i}, char(20)); % split time and annotation
        if any(tok{1}==21)
          % the time and duration are specified
          dum = tokenize(tok{1}, char(21)); % split time and duration
          time     = str2double(dum{1}) + millisecond_start;
          duration = str2double(dum{2}) + millisecond_start;
        else
          % only the time is specified
          time     = str2double(tok{1}) + millisecond_start;
          duration = [];
        end
        % there can be multiple annotations per time, the last cell is always empty
        for j=2:length(tok)-1
          anot = char(tok{j});
          % represent the annotation as event
          event(end+1).type     = 'annotation';
          event(end ).value     = anot;
          event(end ).sample    = round(time*hdr.Fs + 1); % expressed in samples, first sample in the file is 1
          event(end ).duration  = round(duration*hdr.Fs); % expressed in samples
          event(end ).timestamp = time; % in seconds, relative to the start of the recording
          event(end ).offset    = 0;
        end
      end
    end
    
  case 'eeglab_set'
    if isempty(hdr)
      hdr = ft_read_header(filename);
    end
    event = read_eeglabevent(filename, 'header', hdr);
    
  case 'eeglab_erp'
    if isempty(hdr)
      hdr = ft_read_header(filename);
    end
    event = read_erplabevent(filename, 'header', hdr);
    
  case 'eep_avr'
    % check that the required low-level toolbox is available
    ft_hastoolbox('eeprobe', 1);
    % the headerfile and datafile are the same
    if isempty(hdr)
      hdr = ft_read_header(filename);
    end
    event(end+1).type     = 'average';
    event(end  ).sample   = 1;
    event(end  ).duration = hdr.nSamples;
    event(end  ).offset   = -hdr.nSamplesPre;
    event(end  ).value    = [];
    
  case {'eep_cnt' 'eep_trg'}
    % check that the required low-level toolbox is available
    ft_hastoolbox('eeprobe', 1);
    
    % this requires the header from the cnt file and the triggers from the trg file
    if strcmp(eventformat, 'eep_cnt')
      trgfile = [filename(1:(end-3)), 'trg'];
      cntfile = filename;
    elseif strcmp(eventformat, 'eep_trg')
      cntfile = [filename(1:(end-3)), 'cnt'];
      trgfile = filename;
    end
    
    if exist(trgfile, 'file')
      trg = read_eep_trg(trgfile);
    else
      ft_warning('The corresponding "%s" file was not found, cannot read in trigger information. No events can be read in.', trgfile);
      trg = []; % make it empty, needed below
    end
    
    if isempty(hdr)
      if exist(cntfile, 'file')
        hdr = ft_read_header(cntfile);
      else
        ft_warning('The corresponding "%s" file was not found, cannot read in header information. No events can be read in.', cntfile);
        hdr = []; % remains empty, needed below
      end
    end
    
    if ~isempty(trg) && ~isempty(hdr)
      % translate the EEProbe trigger codes to events
      for i=1:length(trg)
        event(i).type     = 'trigger';
        event(i).sample   = trg(i).offset;
        event(i).value    = trg(i).type;
        event(i).offset   = 0;
        event(i).duration = 0;
      end
    end
    
  case 'egi_egis'
    if isempty(hdr)
      hdr = ft_read_header(filename);
    end
    fhdr   = hdr.orig.fhdr;
    chdr   = hdr.orig.chdr;
    ename  = hdr.orig.ename;
    cnames = hdr.orig.cnames;
    fcom   = hdr.orig.fcom;
    ftext  = hdr.orig.ftext;
    eventCount=0;
    for cel=1:fhdr(18)
      for trial=1:chdr(cel,2)
        eventCount=eventCount+1;
        event(eventCount).type     = 'trial';
        event(eventCount).sample   = (eventCount-1)*hdr.nSamples + 1;
        event(eventCount).offset   = -hdr.nSamplesPre;
        event(eventCount).duration =  hdr.nSamples;
        event(eventCount).value    =  cnames{cel};
      end
    end
    
  case 'egi_egia'
    if isempty(hdr)
      hdr = ft_read_header(filename);
    end
    fhdr   = hdr.orig.fhdr;
    chdr   = hdr.orig.chdr;
    ename  = hdr.orig.ename;
    cnames = hdr.orig.cnames;
    fcom   = hdr.orig.fcom;
    ftext  = hdr.orig.ftext;
    eventCount=0;
    for cel=1:fhdr(18)
      for subject=1:chdr(cel,2)
        eventCount=eventCount+1;
        event(eventCount).type     = 'trial';
        event(eventCount).sample   = (eventCount-1)*hdr.nSamples + 1;
        event(eventCount).offset   = -hdr.nSamplesPre;
        event(eventCount).duration =  hdr.nSamples;
        event(eventCount).value    =  ['Sub' sprintf('%03d',subject) cnames{cel}];
      end
    end
    
  case 'egi_sbin'
    if ~exist('segHdr','var')
      [EventCodes, segHdr, eventData] = read_sbin_events(filename);
    end
    if ~exist('header_array','var')
      [header_array, CateNames, CatLengths, preBaseline] = read_sbin_header(filename);
    end
    if isempty(hdr)
      hdr = ft_read_header(filename,'headerformat','egi_sbin');
    end
    version     = header_array(1);
    unsegmented = ~mod(version, 2);
    
    eventCount=0;
    if unsegmented
      [evType,sampNum] = find(eventData);
      for k = 1:length(evType)
        event(k).sample   = sampNum(k);
        event(k).offset   = [];
        event(k).duration = 0;
        event(k).type     = 'trigger';
        event(k).value    = char(EventCodes(evType(k),:));
      end
    else
      for theEvent=1:size(eventData,1)
        for segment=1:hdr.nTrials
          if any(eventData(theEvent,((segment-1)*hdr.nSamples +1):segment*hdr.nSamples))
            eventCount=eventCount+1;
            event(eventCount).sample   = min(find(eventData(theEvent,((segment-1)*hdr.nSamples +1):segment*hdr.nSamples))) +(segment-1)*hdr.nSamples;
            event(eventCount).offset   = -hdr.nSamplesPre;
            event(eventCount).duration =  length(find(eventData(theEvent,((segment-1)*hdr.nSamples +1):segment*hdr.nSamples )>0))-1;
            event(eventCount).type     = 'trigger';
            event(eventCount).value    =  char(EventCodes(theEvent,:));
          end
        end
      end
    end
    
    if ~unsegmented
      for segment=1:hdr.nTrials  % cell information
        eventCount=eventCount+1;
        event(eventCount).type     = 'trial';
        event(eventCount).sample   = (segment-1)*hdr.nSamples + 1;
        event(eventCount).offset   = -hdr.nSamplesPre;
        event(eventCount).duration =  hdr.nSamples;
        event(eventCount).value    =  char([CateNames{segHdr(segment,1)}(1:CatLengths(segHdr(segment,1)))]);
      end
    end
    
  case 'egi_mff_v1'
    % The following represents the code that was written by Ingrid, Robert
    % and Giovanni to get started with the EGI mff dataset format. It might
    % not support all details of the file formats.
    %
    % An alternative implementation has been provided by EGI, this is
    % released as fieldtrip/external/egi_mff and referred further down in
    % this function as 'egi_mff_v2'.
    %
    % An more recent implementation has been provided by EGI and Arno Delorme, this
    % is released as https://github.com/arnodelorme/mffmatlabio and referred further
    % down in this function as 'egi_mff_v3'.
    
    if isempty(hdr)
      % use the corresponding code to read the header
      hdr = ft_read_header(filename, 'headerformat', eventformat);
    end
    
    if ~usejava('jvm')
      ft_error('the xml2struct requires MATLAB to be running with the Java virtual machine (JVM)');
      % an alternative implementation which does not require the JVM but runs much slower is
      % available from http://www.mathworks.com/matlabcentral/fileexchange/6268-xml4mat-v2-0
    end
    
    % get event info from xml files
    ws = ft_warning('off', 'MATLAB:REGEXP:deprecated'); % due to some small code xml2struct
    xmlfiles = dir( fullfile(filename, '*.xml'));
    disp('reading xml files to obtain event info... This might take a while if many events/triggers are present')
    if isempty(xmlfiles)
      xml=struct([]);
    else
      xml=[];
    end
    for i = 1:numel(xmlfiles)
      if strcmpi(xmlfiles(i).name(1:6), 'Events')
        fieldname       = strrep(xmlfiles(i).name(1:end-4), ' ', '_');
        filename_xml    = fullfile(filename, xmlfiles(i).name);
        xml.(fieldname) = xml2struct(filename_xml);
      end
    end
    ft_warning(ws); % revert the warning state
    
    % construct info needed for FieldTrip Event
    eventNames = fieldnames(xml);
    begTime = hdr.orig.xml.info.recordTime;
    begTime(11) = ' '; begTime(end-5:end) = [];
    begSDV = datenum(begTime);
    % find out if there are epochs in this dataset
    if isfield(hdr.orig.xml,'epochs') && length(hdr.orig.xml.epochs) > 1
      Msamp2offset = nan(2,size(hdr.orig.epochdef,1),1+max(hdr.orig.epochdef(:,2)-hdr.orig.epochdef(:,1)));
      for iEpoch = 1:size(hdr.orig.epochdef,1)
        nSampEpoch = hdr.orig.epochdef(iEpoch,2)-hdr.orig.epochdef(iEpoch,1)+1;
        Msamp2offset(1,iEpoch,1:nSampEpoch) = hdr.orig.epochdef(iEpoch,1):hdr.orig.epochdef(iEpoch,2); %sample number in samples
        Msamp2offset(2,iEpoch,1:nSampEpoch) = hdr.orig.epochdef(iEpoch,3):hdr.orig.epochdef(iEpoch,3)+nSampEpoch-1; %offset in samples
      end
    end
    
    % construct event according to FieldTrip rules
    eventCount = 0;
    for iXml = 1:length(eventNames)
      eval(['eventField=isfield(xml.' eventNames{iXml} ',''event'');'])
      if eventField
        for iEvent = 1:length(xml.(eventNames{iXml}))
          eventTime  = xml.(eventNames{iXml})(iEvent).event.beginTime;
          eventTime(11) = ' '; eventTime(end-5:end) = [];
          if strcmp('-',eventTime(21))
            % event out of range (before recording started): do nothing.
          else
            eventSDV = datenum(eventTime);
            eventOffset = round((eventSDV - begSDV)*24*60*60*hdr.Fs); %in samples, relative to start of recording
            if eventOffset < 0
              % event out of range (before recording started): do nothing
            else
              % calculate eventSample, relative to start of epoch
              if isfield(hdr.orig.xml,'epochs') && length(hdr.orig.xml.epochs) > 1
                SampIndex=[];
                for iEpoch = 1:size(hdr.orig.epochdef,1)
                  [dum,dum2] = intersect(squeeze(Msamp2offset(2,iEpoch,:)), eventOffset);
                  if ~isempty(dum2)
                    EpochNum = iEpoch;
                    SampIndex = dum2;
                  end
                end
                if ~isempty(SampIndex)
                  eventSample = Msamp2offset(1,EpochNum,SampIndex);
                else
                  eventSample=[]; %Drop event if past end of epoch
                end
              else
                eventSample = eventOffset+1;
              end
              if ~isempty(eventSample)
                eventCount=eventCount+1;
                event(eventCount).type     = eventNames{iXml}(8:end);
                event(eventCount).sample   = eventSample;
                event(eventCount).offset   = 0;
                event(eventCount).duration = str2double(xml.(eventNames{iXml})(iEvent).event.duration)./1000000000*hdr.Fs;
                event(eventCount).value    = xml.(eventNames{iXml})(iEvent).event.code;
                event(eventCount).orig    = xml.(eventNames{iXml})(iEvent).event;
              end
            end  %if that takes care of non "-" events that are still out of range
          end %if that takes care of "-" events, which are out of range
        end %iEvent
      end
    end
    
    % add "epoch" events for epoched data, i.e. data with variable length segments
    if (hdr.nTrials==1)
      eventCount=length(event);
      for iEpoch=1:size(hdr.orig.epochdef,1)
        eventCount=eventCount+1;
        event(eventCount).type     = 'epoch';
        event(eventCount).sample   = hdr.orig.epochdef(iEpoch,1);
        event(eventCount).duration = hdr.orig.epochdef(iEpoch,2)-hdr.orig.epochdef(iEpoch,1)+1;
        event(eventCount).offset   = hdr.orig.epochdef(iEpoch,3);
        event(eventCount).value    = [];
      end % for
    end % if
    
    % add "trial" events for segmented data, i.e. data with constant length segments
    if (hdr.nTrials >1) && (size(hdr.orig.epochdef,1)==hdr.nTrials)
      cellNames=cell(hdr.nTrials,1);
      recTime=zeros(hdr.nTrials,1);
      epochTimes=cell(hdr.nTrials,1);
      for iEpoch=1:hdr.nTrials
        epochTimes{iEpoch}=hdr.orig.xml.epochs(iEpoch).epoch.beginTime;
        recTime(iEpoch)=((str2num(hdr.orig.xml.epochs(iEpoch).epoch.beginTime)/1000)/(1000/hdr.Fs))+1;
      end
      for iCat=1:length(hdr.orig.xml.categories)
        theTimes=cell(length(hdr.orig.xml.categories(iCat).cat.segments),1);
        for i=1:length(hdr.orig.xml.categories(iCat).cat.segments)
          theTimes{i}=hdr.orig.xml.categories(iCat).cat.segments(i).seg.beginTime;
        end
        epochIndex=find(ismember(epochTimes,theTimes));
        for i=1:length(epochIndex)
          cellNames{epochIndex(i)}=hdr.orig.xml.categories(iCat).cat.name;
        end
      end
      
      eventCount=length(event);
      for iEpoch=1:hdr.nTrials
        eventCount=eventCount+1;
        event(eventCount).type     = 'trial';
        event(eventCount).sample   = hdr.orig.epochdef(iEpoch,1);
        event(eventCount).offset   = -hdr.nSamplesPre;
        event(eventCount).duration = hdr.nSamples;
        event(eventCount).value    = cellNames{iEpoch};
      end
    end
    
  case 'egi_mff_v2'
    % ensure that the EGI_MFF_V2 toolbox is on the path
    ft_hastoolbox('egi_mff_v2', 1);
    
    %%%%%%%%%%%%%%%%%%%%%%
    %workaround for MATLAB bug resulting in global variables being cleared
    globalTemp=cell(0);
    globalList=whos('global');
    varList=whos;
    for i=1:length(globalList)
      eval(['global ' globalList(i).name ';']);
      eval(['globalTemp{end+1}=' globalList(i).name ';']);
    end
    %%%%%%%%%%%%%%%%%%%%%%
    
    % ensure that the JVM is running and the jar file is on the path
    mff_setup;
    
    %%%%%%%%%%%%%%%%%%%%%%
    %workaround for MATLAB bug resulting in global variables being cleared
    varNames={varList.name};
    for i=1:length(globalList)
      eval(['global ' globalList(i).name ';']);
      eval([globalList(i).name '=globalTemp{i};']);
      if ~any(strcmp(globalList(i).name,varNames)) %was global variable originally out of scope?
        eval(['clear ' globalList(i).name ';']); %clears link to global variable without affecting it
      end
    end
    clear globalTemp globalList varNames varList;
    %%%%%%%%%%%%%%%%%%%%%%
    
    if isunix && filename(1)~=filesep
      % add the full path to the dataset directory
      filename = fullfile(pwd, filename);
    elseif ispc && filename(2)~=':'
      % add the full path, including drive letter
      filename = fullfile(pwd, filename);
    end
    
    % pass the header along to speed it up, it will be read on the fly in case it is empty
    event = read_mff_event(filename, hdr);
    % clean up the fields in the event structure
    fn = fieldnames(event);
    fn = setdiff(fn, {'type', 'sample', 'value', 'offset', 'duration', 'timestamp'});
    for i=1:length(fn)
      event = rmfield(event, fn{i});
    end
    
  case {'egi_mff_v3' 'egi_mff'} % this is the default
    ft_hastoolbox('mffmatlabio', 1);
    event = mff_fileio_read_event(filename);
    
  case 'smi_txt'
    if isempty(hdr)
      hdr = ft_read_header(filename);
    end
    if isempty(chanindx)
      % auto-detect the trigger channels
      chanindx = find(strcmp(hdr.label, 'Trigger'));
    end
    event = read_trigger(filename, 'header', hdr, 'dataformat', dataformat, 'begsample', flt_minsample, 'endsample', flt_maxsample, 'chanindx', chanindx, 'detectflank', detectflank, 'denoise', denoise, 'trigshift', trigshift, 'trigpadding', trigpadding);
    for i=1:numel(event)
      event(i).timestamp = hdr.orig.timestamp(event(i).sample);
    end
    
  case 'eyelink_asc'
    if isempty(hdr)
      hdr = ft_read_header(filename);
    end
    if isfield(hdr.orig, 'input')
      % this is inefficient, since it keeps the complete data in memory
      % but it does speed up subsequent read operations without the user
      % having to care about it
      asc = hdr.orig;
    else
      asc = read_eyelink_asc(filename);
    end
    
    % the input events are handled differently (because they already
    % contain a timestamp and value, as per read_eyelink_asc
    if ~isempty(asc.input)
      timestamp = asc.input.timestamp;
      value     = asc.input.value;
      sample    = (timestamp-hdr.FirstTimeStamp)/hdr.TimeStampPerSample + 1;
      
      % note that in this dataformat the first input trigger can be before
      % the start of the data acquisition
      for i=1:length(timestamp)
        event(end+1).type       = 'INPUT';
        event(end  ).sample     = sample(i);
        event(end  ).timestamp  = timestamp(i);
        event(end  ).value      = value(i);
        event(end  ).duration   = 1;
        event(end  ).offset     = 0;
      end
    end
    
    % these fields are dealt with a bit differently, the 'e' -events
    % contain more information than the 's' -events
    fnames = {'eblink', 'efix', 'esacc'};
    tnames = {'BLINK',  'FIX',  'SACC'};
    for k=1:length(fnames)
      if isfield(asc, fnames{k}) && ~isempty(asc.(fnames{k}))
        bfs = asc.(fnames{k});

        timestamp = bfs.stime;
        sample    = (timestamp-hdr.FirstTimeStamp)/hdr.TimeStampPerSample + 1;
        value     = bfs.eye;
        duration  = bfs.dur;

        % note that in this dataformat the first input trigger can be before
        % the start of the data acquisition
        for i=1:length(timestamp)
          event(end+1).type       = tnames{k};
          event(end  ).sample     = sample(i);
          event(end  ).timestamp  = timestamp(i);
          event(end  ).value      = value(i);
          event(end  ).duration   = duration(i);
          event(end  ).offset     = 0;
        end
      end
    end
  case 'fcdc_global'
    event = event_queue;
    
  case 'fcdc_buffer'
    % read from a networked buffer for realtime analysis
    [host, port] = filetype_check_uri(filename);
    
    % SK: the following was intended to speed up, but does not work
    % the buffer server will try to return exact indices, even
    % if the intend here is to filter based on a maximum range.
    % We could change the definition of GET_EVT to comply
    % with filtering, but that might break other existing code.
    
    %if isempty(flt_minnumber) && isempty(flt_maxnumber)
    %   evtsel = [];
    %else
    %   evtsel = [0 2^32-1];
    %   if ~isempty(flt_minnumber)
    %       evtsel(1) = flt_minnumber-1;
    %   end
    %   if ~isempty(flt_maxnumber)
    %       evtsel(2) = flt_maxnumber-1;
    %   end
    %end
    
    if blocking && isempty(flt_minnumber) && isempty(flt_maxnumber)
      ft_warning('disabling blocking because no selection was specified');
      blocking = false;
    end
    
    if blocking
      nsamples = 0; % disable waiting for samples
      if isempty(flt_minnumber)
        nevents = flt_maxnumber;
      elseif isempty(flt_maxnumber)
        nevents = flt_minnumber;
      else
        nevents = max(flt_minnumber, flt_maxnumber);
      end
      available = buffer_wait_dat([nsamples nevents timeout], host, port);
      if available.nevents<nevents
        ft_error('buffer timed out while waiting for %d events', nevents);
      end
    end
    
    try
      event = buffer('get_evt', [], host, port);
    catch
      if strfind(lasterr, 'the buffer returned an error')
        % this happens if the buffer contains no events
        % which in itself is not a problem and should not result in an error
        event = [];
      else
        rethrow(lasterr);
      end
    end
    
  case 'fcdc_buffer_offline'
    if isfolder(filename)
      path = filename;
    else
      [path, file, ext] = fileparts(filename);
    end
    if isempty(hdr)
      headerfile = fullfile(path, 'header');
      hdr = read_buffer_offline_header(headerfile);
    end
    eventfile = fullfile(path, 'events');
    event = read_buffer_offline_events(eventfile, hdr);
    
  case 'fcdc_matbin'
    % this is multiplexed data in a *.bin file, accompanied by a MATLAB file containing the header and event
    [path, file, ext] = fileparts(filename);
    filename = fullfile(path, [file '.mat']);
    % read the events from the MATLAB file
    tmp   = load(filename, 'event');
    if isfield(tmp, 'event')
      event = tmp.event;
    else
      event = [];
    end
    if ~isempty(chanindx)
      % also parse the selected channels for TTL triggers
      trigger = read_trigger(filename, 'header', hdr, 'dataformat', dataformat, 'begsample', flt_minsample, 'endsample', flt_maxsample, 'chanindx', chanindx, 'detectflank', detectflank, 'denoise', denoise, 'trigshift', trigshift, 'trigpadding', trigpadding, 'threshold', threshold, 'denoise', denoise);
      event = appendstruct(event, trigger);
    end
    
  case 'fcdc_fifo'
    fifo = filetype_check_uri(filename);
    
    if ~exist(fifo,'file')
      ft_warning('the FIFO %s does not exist; attempting to create it', fifo);
      fid = fopen_or_error(fifo, 'r');
      system(sprintf('mkfifo -m 0666 %s',fifo));
    end
    
    msg = fread(fid, inf, 'uint8');
    fclose(fid);
    
    try
      event = mxDeserialize(uint8(msg));
    catch
      ft_warning(lasterr);
    end
    
  case 'fcdc_tcp'
    % requires tcp/udp/ip-toolbox
    ft_hastoolbox('TCP_UDP_IP', 1);
    [host, port] = filetype_check_uri(filename);
    if isempty(sock)
      sock=pnet('tcpsocket',port);
    end
    con = pnet(sock, 'tcplisten');
    if con~=-1
      try
        pnet(con,'setreadtimeout',10);
        % read packet
        msg=pnet(con,'readline'); %,1000,'uint8','network');
        if ~isempty(msg)
          event = mxDeserialize(uint8(str2num(msg)));
        end
        %       catch
        %         ft_warning(lasterr);
      end
      pnet(con,'close');
    end
    con = [];
    
  case 'fcdc_udp'
    % requires tcp/udp/ip-toolbox
    ft_hastoolbox('TCP_UDP_IP', 1);
    [host, port] = filetype_check_uri(filename);
    try
      % read from localhost
      udp=pnet('udpsocket',port);
      % Wait/Read udp packet to read buffer
      len=pnet(udp,'readpacket');
      if len>0,
        % if packet larger then 1 byte then read maximum of 1000 doubles in network byte order
        msg=pnet(udp,'read',1000,'uint8');
        if ~isempty(msg)
          event = mxDeserialize(uint8(msg));
        end
      end
    catch
      ft_warning(lasterr);
    end
    % On break or error close connection
    pnet(udp,'close');
    
  case 'fcdc_serial'
    % this code is moved to a separate file
    event = read_serial_event(filename);
    
  case 'fcdc_mysql'
    % check that the required low-level toolbox is available
    ft_hastoolbox('mysql', 1);
    % read from a MySQL server listening somewhere else on the network
    db_open(filename);
    if db_blob
      event = db_select_blob('fieldtrip.event', 'msg');
    else
      event = db_select('fieldtrip.event', {'type', 'value', 'sample', 'offset', 'duration'});
    end
    
  case 'gtec_hdf5'
    % the header mentions trigger channels, but I don't know how they are stored
    ft_warning('event reading for hdf5 has not yet been implemented due to a lack of a good example file');
    
  case 'gtec_mat'
    if isempty(hdr)
      hdr = ft_read_header(filename);
    end
    if isempty(chanindx)
      % these are probably trigger channels
      chanindx = match_str(hdr.label, {'Display', 'Target'});
    end
    % use a helper function to read the trigger channels and detect the flanks
    % pass all the other users options to the read_trigger function
    event = read_trigger(filename, 'header', hdr, 'dataformat', dataformat, 'begsample', flt_minsample, 'endsample', flt_maxsample, 'chanindx', chanindx, 'detectflank', detectflank, 'denoise', denoise, 'trigshift', trigshift, 'trigpadding', trigpadding);
    
  case {'homer_nirs'}
    % Homer files are MATLAB files in disguise
    % see https://www.nitrc.org/plugins/mwiki/index.php/homer2:Homer_Input_Files#NIRS_data_file_format
    if isempty(hdr)
      hdr = ft_read_header(filename);
    end
    if isempty(chanindx)
      % look in nirs.s for events, this corresponds to the stimulus channels
      chanindx = find(ft_chantype(hdr, 'stimulus'));
      trigger = read_trigger(filename, 'header', hdr, 'dataformat', dataformat, 'begsample', flt_minsample, 'endsample', flt_maxsample, 'chanindx', chanindx, 'detectflank', detectflank, 'denoise', denoise, 'trigshift', trigshift, 'trigpadding', trigpadding, 'threshold', threshold, 'denoise', denoise, 'fixhomer', true);
      event = appendstruct(event, trigger);
      if isempty(event)
        % also look in nirs.aux for channels with analog TTL values
        chanindx = find(ft_chantype(hdr, 'aux'));
        trigger = read_trigger(filename, 'header', hdr, 'dataformat', dataformat, 'begsample', flt_minsample, 'endsample', flt_maxsample, 'chanindx', chanindx, 'detectflank', detectflank, 'denoise', denoise, 'trigshift', trigshift, 'trigpadding', trigpadding, 'threshold', threshold, 'denoise', denoise, 'fixhomer', true);
        event = appendstruct(event, trigger);
      end
    else
      % use the user-supplied list of channels
      trigger = read_trigger(filename, 'header', hdr, 'dataformat', dataformat, 'begsample', flt_minsample, 'endsample', flt_maxsample, 'chanindx', chanindx, 'detectflank', detectflank, 'denoise', denoise, 'trigshift', trigshift, 'trigpadding', trigpadding, 'threshold', threshold, 'denoise', denoise, 'fixhomer', true);
      event = appendstruct(event, trigger);
    end
    
  case {'itab_raw' 'itab_mhd'}
    if isempty(hdr)
      hdr = ft_read_header(filename);
    end
    for i=1:hdr.orig.nsmpl
      event(end+1).type = 'trigger';
      event(end  ).value    = hdr.orig.smpl(i).type;
      event(end  ).sample   = hdr.orig.smpl(i).start + 1;
      event(end  ).duration = hdr.orig.smpl(i).ntptot;
      event(end  ).offset   = -hdr.orig.smpl(i).ntppre;  % number of samples prior to the trigger
    end
    if isempty(event)
      ft_warning('no events found in the event table, reading the trigger channel(s)');
      if isempty(chanindx)
        % auto-detect the trigger channels
        chanindx = find(ft_chantype(hdr, 'flag'));
      end
      trigger = read_trigger(filename, 'header', hdr, 'dataformat', dataformat, 'begsample', flt_minsample, 'endsample', flt_maxsample, 'chanindx', chanindx, 'detectflank', detectflank, 'denoise', denoise, 'trigshift', trigshift, 'trigpadding', trigpadding, 'threshold', threshold, 'denoise', denoise);
      event   = appendstruct(event, trigger);
    end
    
  case 'matlab'
    % read the event structure from a MATLAB file
    % it should either contain an "event" structure, or a FieldTrip data structure according to FT_DATATYPE_RAW
    w = whos(matfile(filename));
    if any(strcmp({w.name}, 'event'))
      event = loadvar(filename, 'event');
    elseif any(strcmp({w.name}, 'data')) || length(w)==1
      % assume that the matlab file contains a raw data structure according to FT_DATATYPE_RAW that includes trigger channels
      if isempty(hdr)
        hdr = ft_read_header(filename);
      end
      if isempty(chanindx)
        % try to determine the trigger channels from the header
        chanindx = find(ft_chantype(hdr, 'trigger'));
      else
        % use the user-supplied list of trigger channels
      end
      trigger = read_trigger(filename, 'header', hdr, 'dataformat', dataformat, 'begsample', flt_minsample, 'endsample', flt_maxsample, 'chanindx', chanindx, 'detectflank', detectflank, 'denoise', denoise, 'trigshift', trigshift, 'trigpadding', trigpadding, 'threshold', threshold, 'denoise', denoise);
      event = appendstruct(event, trigger);
    end
    
  case {'manscan_mbi', 'manscan_mb2'}
    if isempty(hdr)
      hdr = ft_read_header(filename);
    end
    if isfield(hdr.orig, 'epochs') && ~isempty(hdr.orig.epochs)
      trlind = [];
      for i = 1:numel(hdr.orig.epochs)
        trlind = [trlind i*ones(1, diff(hdr.orig.epochs(i).samples) + 1)];
      end
    else
      trlind = ones(1, hdr.nSamples);
    end
    if isfield(hdr.orig, 'events')
      for i = 1:numel(hdr.orig.events)
        for j = 1:length(hdr.orig.events(i).samples)
          event(end+1).type   = 'trigger';
          event(end).value    = hdr.orig.events(i).label;
          event(end).sample   = find(cumsum(trlind == hdr.orig.events(i).epochs(j))...
            == hdr.orig.events(i).samples(j), 1, 'first');
        end
      end
    end
    
  case 'mayo_mef30'
    if isempty(hdr)
      hdr = ft_read_header(filename, 'password', password);
    end
    event = read_mayo_mef30(filename, password, [], hdr);
    
  case 'mayo_mef21'
    if isempty(hdr)
      hdr = ft_read_header(filename, 'password', password);
    end
    event = read_mayo_mef21(filename, password, hdr);
    
  case 'mega_neurone'
    if isempty(hdr)
      hdr = ft_read_header(filename);
    end
    % this is fast but memory inefficient, since the header contains all data and events
    if isfield(hdr.orig, 'event')
      NEURONE = hdr.orig;
    else
      % ensure that this external toolbox is on the path
      ft_hastoolbox('neurone', 1);
      if filename(end)~=filesep
        % it should end with a slash
        filename = [filename filesep];
      end
      NEURONE = readneurone(filename);
    end
    for i=1:numel(NEURONE.event)
      if isnan(str2double(NEURONE.event(i).type))
        % there are a number of event "Types" that can happen on different "SourcePorts"
        event(i).type     = NEURONE.event(i).type;
        event(i).sample   = round(NEURONE.event(i).latency * 0.001 * NEURONE.srate + 1);
        event(i).value    = [];
      else
        % this seems to correspond with an external trigger code, which is best represented numerically
        event(i).type     = 'trigger';
        event(i).sample   = round(NEURONE.event(i).latency * 0.001 * NEURONE.srate + 1);
        event(i).value    = str2double(NEURONE.event(i).type);
      end
    end
    
  case 'micromed_trc'
    if isempty(hdr)
      hdr = ft_read_header(filename);
    end
    if isfield(hdr, 'orig') && isfield(hdr.orig, 'Trigger_Area') && isfield(hdr.orig, 'Tigger_Area_Length')
      if ~isempty(chanindx)
        % read the trigger channels and do flank detection
        trigger = read_trigger(filename, 'header', hdr, 'dataformat', dataformat, 'begsample', flt_minsample, 'endsample', flt_maxsample, 'chanindx', chanindx, 'detectflank', detectflank, 'denoise', denoise, 'trigshift', trigshift, 'trigpadding', trigpadding);
        event   = appendstruct(event, trigger);
      else
        % routine that reads analog triggers in case no index is specified
        event = read_micromed_event(filename);
      end
      
    else
      ft_error('Not a correct event format')
    end
    
  case {'mpi_ds', 'mpi_dap'}
    if isempty(hdr)
      hdr = ft_read_header(filename);
    end
    % determine the DAP files that compromise this dataset
    if isfolder(filename)
      ls = dir(filename);
      dapfile = {};
      for i=1:length(ls)
        if ~isempty(regexp(ls(i).name, '.dap$', 'once' ))
          dapfile{end+1} = fullfile(filename, ls(i).name);
        end
      end
      dapfile = sort(dapfile);
    elseif iscell(filename)
      dapfile = filename;
    else
      dapfile = {filename};
    end
    % assume that each DAP file is accompanied by a dat file
    % read the trigger values from the separate dat files
    trg = [];
    for i=1:length(dapfile)
      datfile = [dapfile{i}(1:(end-4)) '.dat'];
      trg = cat(1, trg, textread(datfile, '', 'headerlines', 1));
    end
    % construct a event structure, one 'trialcode' event per trial
    for i=1:length(trg)
      event(i).type     = 'trialcode';            % string
      event(i).sample   = (i-1)*hdr.nSamples + 1; % expressed in samples, first sample of file is 1
      event(i).value    = trg(i);                 % number or string
      event(i).offset   = 0;                      % expressed in samples
      event(i).duration = hdr.nSamples;           % expressed in samples
    end
    
  case 'nervus_eeg'
    if isempty(hdr)
      hdr = ft_read_header(filename);
    end
    % construct a event structure from data in the header
    maxSampleRate = max([hdr.orig.Segments.samplingRate]);
    earliestDateTime = min([hdr.orig.Segments.dateOLE]);
    for i=1:length(hdr.orig.Events)
      event(i).type     = hdr.orig.Events(i).IDStr;   % string
      event(i).value    = hdr.orig.Events(i).label;  % number or string
      event(i).offset   = 0;                         % expressed in samples
      % calculate the sample value of the event, based on the highest
      % sample rate
      event(i).sample   = (hdr.orig.Events(i).dateOLE-earliestDateTime)*3600*24*maxSampleRate;
      if event(i).sample == 0
        event(i).sample = 1;
      elseif event(i).sample > hdr.nSamples
        event(i).sample = hdr.nSamples;
      end
      event(i).duration = hdr.orig.Events(i).duration*maxSampleRate;
    end
    % Add boundary events to indicate segments
    originalEventCount = length(hdr.orig.Events);
    boundaryEventCount = 1;
    for i=1:length(hdr.orig.Segments)
      sampleCountOfchannelsWithSameSampleRate(i,:) = hdr.orig.Segments(i).sampleCount;
    end
    for i=2:length(hdr.orig.Segments)
      event(originalEventCount+boundaryEventCount).type = 'boundary';
      event(originalEventCount+boundaryEventCount).value = 'boundary';
      event(originalEventCount+boundaryEventCount).offset = 0;
      gapDurationSeconds = seconds(hdr.orig.Segments(i).date-hdr.orig.Segments(i-1).date)-hdr.orig.Segments(i-1).duration;
      event(originalEventCount+boundaryEventCount).duration = gapDurationSeconds*maxSampleRate;
      event(originalEventCount+boundaryEventCount).sample = sum(sampleCountOfchannelsWithSameSampleRate(1:(i-1)));
      
      %move all non-boundary events later than this segment start
      %back by the length of the gap, since the calculation for event
      %sample start above assumes continuous sampling without gaps
      for j=1:originalEventCount
        if hdr.orig.Events(j).date > hdr.orig.Segments(i).date
          event(j).sample = event(j).sample - gapDurationSeconds*maxSampleRate;
        end
      end
      boundaryEventCount = boundaryEventCount+1;
    end
    
  case {'neuromag_eve'}
    % previously this was called babysquid_eve, now it is neuromag_eve
    % see also http://bugzilla.fieldtriptoolbox.org/show_bug.cgi?id=2170
    [p, f, x] = fileparts(filename);
    evefile = fullfile(p, [f '.eve']);
    fiffile = fullfile(p, [f '.fif']);
    
    if isempty(hdr)
      hdr = ft_read_header(fiffile, 'headerformat', 'neuromag_mne');
    end
    
    [smp, tim, typ, val] = read_neuromag_eve(evefile);
    
    smp = smp + 1; % should be 1-offset
    smp = smp - double(hdr.orig.raw.first_samp); % the recording to disk may start later than the actual acquisition
    
    if ~isempty(smp)
      sample  = num2cell(smp);
      value   = num2cell(val);
      offset  = num2cell(zeros(size(smp)));
      type    = repmat({'unknown'}, size(typ));
      type(typ==0) = {'trigger'};
      if any(typ~=0)
        % see the comments in read_neuromag_eve
        ft_warning('entries in the *.eve file with a type other than 0 are represented as ''unknown''')
      end
      % convert to a structure array
      event = struct('type', type, 'value', value, 'sample', sample, 'offset', offset);
    else
      event = [];
    end
    
  case {'neuromag_fif' 'neuromag_mne' 'neuromag_mex'}
    if strcmp(eventformat, 'neuromag_fif')
      % the default is to use the MNE reader for fif files
      eventformat = 'neuromag_mne';
    end
    if strcmp(eventformat, 'neuromag_mex')
      % check that the required low-level toolbox is available
      ft_hastoolbox('meg-pd', 1);
      if isempty(headerformat), headerformat = eventformat; end
      if isempty(dataformat),   dataformat   = eventformat; end
    elseif strcmp(eventformat, 'neuromag_mne')
      % check that the required low-level toolbox is available
      ft_hastoolbox('mne', 1);
      if isempty(headerformat), headerformat = eventformat; end
      if isempty(dataformat),   dataformat   = eventformat; end
    end
    
    if isempty(hdr)
      hdr = ft_read_header(filename, 'headerformat', headerformat, 'checkmaxfilter', checkmaxfilter, 'password', password);
    end
    
    % note below we've had to include some chunks of code that are only
    % called if the file is an averaged file, or if the file is continuous.
    % These are defined in hdr by read_header for neuromag_mne, but do not
    % exist for neuromag_fif, hence we run the code anyway if the fields do
    % not exist (this is what happened previously anyway).
    
    if strcmp(eventformat, 'neuromag_mex')
      iscontinuous    = 1;
      isaverage       = 0;
      isepoched       = 0;
    elseif strcmp(eventformat, 'neuromag_mne')
      iscontinuous    = hdr.orig.iscontinuous;
      isaverage       = hdr.orig.isaverage;
      isepoched       = hdr.orig.isepoched;
    end
    
    if iscontinuous
      binaryindx = find(strcmp(ft_chantype(hdr), 'digital trigger'));
      otherindx  = find(strcmp(ft_chantype(hdr), 'other trigger'));
      analogindx = find(strcmp(ft_chantype(hdr), 'analog trigger'));
      
      if isempty(binaryindx) && isempty(analogindx) && isempty(otherindx)
        % in case of problems with older systems and MNE reader we use a predefined set of channel names
        binary     = {'STI 014', 'STI 015', 'STI 016'};
        binaryindx = match_str(hdr.label, binary);
      end
      
      if ~isempty(chanindx)
        % only search in the subset of channels specified by the user
        binaryindx = intersect(binaryindx, chanindx);
        otherindx  = intersect(otherindx, chanindx);
        analogindx = intersect(analogindx, chanindx);
      end
      
      if ~isempty(binaryindx)
        trigger = read_trigger(filename, 'header', hdr, 'dataformat', dataformat, 'begsample', flt_minsample, 'endsample', flt_maxsample, 'chanindx', binaryindx, 'detectflank', detectflank, 'denoise', denoise, 'trigshift', trigshift, 'trigpadding', trigpadding, 'fixneuromag', false);
        event   = appendstruct(event, trigger);
      end
      if ~isempty(otherindx)
        trigger = read_trigger(filename, 'header', hdr, 'dataformat', dataformat, 'begsample', flt_minsample, 'endsample', flt_maxsample, 'chanindx', otherindx, 'detectflank', detectflank, 'denoise', denoise, 'trigshift', trigshift, 'trigpadding', trigpadding, 'fixneuromag', false);
        event   = appendstruct(event, trigger);
      end
      if ~isempty(analogindx)
        % add the triggers to the event structure based on trigger channels with the name "STI xxx"
        % there are some issues with noise on these analog trigger
        % channels, on older systems only
        % read the trigger channels and do flank detection
        trigger = read_trigger(filename, 'header', hdr, 'dataformat', dataformat, 'begsample', flt_minsample, 'endsample', flt_maxsample, 'chanindx', analogindx, 'detectflank', detectflank, 'denoise', denoise, 'trigshift', trigshift, 'trigpadding', trigpadding, 'fixneuromag', true);
        event   = appendstruct(event, trigger);
        
        if ~isempty(trigger)
          % throw out everything that is not a (real) trigger...
          [sel1, sel2] = match_str({trigger.type}, {'STI001', 'STI002', 'STI003', 'STI004', 'STI005', 'STI006', 'STI007', 'STI008'});
          trigger_tmp = trigger(sel1);
          %trigger_bits = size(unique(sel2), 1);
          all_triggers = unique(sel2);
          trigger_bits = max(all_triggers) - min(all_triggers) + 1;
          
          % collect all samples where triggers occured...
          all_samples = unique([trigger_tmp.sample]);
          
          new_triggers = [];
          i = 1;
          while i <= length(all_samples)
            cur_triggers = [];
            j = 0;
            
            % look also in adjacent samples according to tolerance
            while (i+j <= length(all_samples)) && (all_samples(i+j) - all_samples(i) <= tolerance)
              if j >= 1
                fprintf('Fixing trigger at sample %d\n', all_samples(i));
              end %if
              cur_triggers = appendstruct(cur_triggers, trigger_tmp([trigger_tmp.sample] == all_samples(i+j)));
              j = j + 1;
            end %while
            
            % construct new trigger field
            if ~isempty(cur_triggers)
              new_triggers(end+1).type = 'Trigger';
              new_triggers(end).sample = all_samples(i);
              [sel1, sel2] = match_str({cur_triggers.type}, {'STI001', 'STI002', 'STI003', 'STI004', 'STI005', 'STI006', 'STI007', 'STI008'});
              new_triggers(end).value = bin2dec((dec2bin(sum(2.^(sel2-1)), trigger_bits)));
            end %if
            
            i = i + j;
          end %while
          event = appendstruct(event, new_triggers);
        end %if
        
      end
      
    elseif isaverage
      % the length of each average can be variable
      nsamples = zeros(1, length(hdr.orig.evoked));
      for i=1:length(hdr.orig.evoked)
        nsamples(i)  = size(hdr.orig.evoked(i).epochs, 2);
      end
      begsample = cumsum([1 nsamples]);
      for i=1:length(hdr.orig.evoked)
        event(end+1).type     = 'average';
        event(end  ).sample   = begsample(i);
        event(end  ).value    = hdr.orig.evoked(i).comment;  % this is a descriptive string
        event(end  ).offset   = hdr.orig.evoked(i).first;
        event(end  ).duration = hdr.orig.evoked(i).last - hdr.orig.evoked(i).first + 1;
      end
      
    elseif isepoched
      begsample = cumsum([1 repmat(hdr.nSamples, hdr.nTrials-1, 1)']);
      events_id = split(split(hdr.orig.epochs.event_id, ';'), ':');
      if all(cellfun(@ischar, events_id(:, 1)))
        events_label = events_id(:, 1);
<<<<<<< HEAD
        events_code = str2num(char(events_id(:, 2)));
      elseif all(cellfun(@isnumeric, events_id(:, 1)))
        events_label = cell2mat(events_id(:, 1));
        events_code = str2num(char(events_id(:, 2)));
=======
        events_code = str2num(cell2mat(events_id(:, 2)));
      elseif all(cellfun(@isnumeric, events_id(:, 1)))
        events_label = cell2mat(events_id(:, 1));
        events_code = str2num(cell2mat(events_id(:, 2)));
>>>>>>> 88a98e1d
      end
      for i=1:hdr.nTrials
        event(end+1).type      = 'trial';
        event(end  ).sample    = begsample(i);
        event(end  ).value     = events_label(events_code == hdr.orig.epochs.events(i, 3), :);
        event(end  ).offset    = -hdr.nSamplesPre;
        event(end  ).duration  = hdr.nSamples;
      end
    end

    % check whether the *.fif file is accompanied by an *.eve file
    [p, f, x] = fileparts(filename);
    evefile = fullfile(p, [f '.eve']);
    if exist(evefile, 'file')
      eve = ft_read_event(evefile, 'header', hdr);
      if ~isempty(eve)
        fprintf('appending %d events from "%s"\n', length(eve), evefile);
        event = appendstruct(event, eve);
      end
    end
    
  case {'neuralynx_ttl' 'neuralynx_bin' 'neuralynx_dma' 'neuralynx_sdma'}
    if isempty(hdr)
      hdr = ft_read_header(filename);
    end
    
    % specify the range to search for triggers, default is the complete file
    if ~isempty(flt_minsample)
      begsample = flt_minsample;
    else
      begsample = 1;
    end
    if ~isempty(flt_maxsample)
      endsample = flt_maxsample;
    else
      endsample = hdr.nSamples*hdr.nTrials;
    end
    
    if strcmp(eventformat, 'neuralynx_dma')
      % read the Parallel_in channel from the DMA log file
      ttl = read_neuralynx_dma(filename, begsample, endsample, 'ttl');
    elseif strcmp(eventformat, 'neuralynx_sdma')
      % determine the separate files with the trigger and timestamp information
      [p, f, x] = fileparts(filename);
      ttlfile = fullfile(filename, [f '.ttl.bin']);
      tslfile = fullfile(filename, [f '.tsl.bin']);
      tshfile = fullfile(filename, [f '.tsh.bin']);
      if ~exist(ttlfile) && ~exist(tslfile) && ~exist(tshfile)
        % perhaps it is an old splitted dma dataset?
        ttlfile = fullfile(filename, [f '.ttl']);
        tslfile = fullfile(filename, [f '.tsl']);
        tshfile = fullfile(filename, [f '.tsh']);
      end
      if ~exist(ttlfile) && ~exist(tslfile) && ~exist(tshfile)
        % these files must be present in a splitted dma dataset
        ft_error('could not locate the individual ttl, tsl and tsh files');
      end
      % read the trigger values from the separate file
      ttl = read_neuralynx_bin(ttlfile, begsample, endsample);
    elseif strcmp(eventformat, 'neuralynx_ttl')
      % determine the optional files with timestamp information
      tslfile = [filename(1:(end-4)) '.tsl'];
      tshfile = [filename(1:(end-4)) '.tsh'];
      % read the triggers from a separate *.ttl file
      ttl = read_neuralynx_ttl(filename, begsample, endsample);
    elseif strcmp(eventformat, 'neuralynx_bin')
      % determine the optional files with timestamp information
      tslfile = [filename(1:(end-8)) '.tsl.bin'];
      tshfile = [filename(1:(end-8)) '.tsh.bin'];
      % read the triggers from a separate *.ttl.bin file
      ttl = read_neuralynx_bin(filename, begsample, endsample);
    end
    
    ttl = int32(ttl / (2^16));    % parallel port provides int32, but word resolution is int16. Shift the bits and typecast to signed integer.
    d1  = (diff(ttl)~=0);         % determine the flanks, which can be multiple samples long (this looses one sample)
    d2  = (diff(d1)==1);          % determine the onset of the flanks (this looses one sample)
    smp = find(d2)+2;             % find the onset of the flanks, add the two samples again
    val = ttl(smp+5);             % look some samples further for the trigger value, to avoid the flank
    clear d1 d2 ttl
    ind = find(val~=0);           % look for triggers tith a non-zero value, this avoids downgoing flanks going to zero
    smp = smp(ind);               % discard triggers with a value of zero
    val = val(ind);               % discard triggers with a value of zero
    
    if ~isempty(smp)
      % try reading the timestamps
      if strcmp(eventformat, 'neuralynx_dma')
        tsl = read_neuralynx_dma(filename, 1, max(smp), 'tsl');
        tsl = typecast(tsl(smp), 'uint32');
        tsh = read_neuralynx_dma(filename, 1, max(smp), 'tsh');
        tsh = typecast(tsh(smp), 'uint32');
        ts  = timestamp_neuralynx(tsl, tsh);
      elseif exist(tslfile) && exist(tshfile)
        tsl = read_neuralynx_bin(tslfile, 1, max(smp));
        tsl = tsl(smp);
        tsh = read_neuralynx_bin(tshfile, 1, max(smp));
        tsh = tsh(smp);
        ts  = timestamp_neuralynx(tsl, tsh);
      else
        ts = [];
      end
      
      % reformat the values as cell-array, since the struct function can work with those
      type      = repmat({'trigger'},size(smp));
      value     = num2cell(val);
      sample    = num2cell(smp + begsample - 1);
      duration  = repmat({[]},size(smp));
      offset    = repmat({[]},size(smp));
      if ~isempty(ts)
        timestamp  = reshape(num2cell(ts),size(smp));
      else
        timestamp  = repmat({[]},size(smp));
      end
      % convert it into a structure array, this can be done in one go
      event = struct('type', type, 'value', value, 'sample', sample, 'timestamp', timestamp, 'offset', offset, 'duration', duration);
      clear type value sample timestamp offset duration
    end
    
    if (strcmp(eventformat, 'neuralynx_bin') || strcmp(eventformat, 'neuralynx_ttl')) && isfield(hdr, 'FirstTimeStamp')
      % the header was obtained from an external dataset which could be at a different sampling rate
      % use the timestamps to redetermine the sample numbers
      fprintf('using sample number of the downsampled file to reposition the TTL events\n');
      % convert the timestamps into samples, keeping in mind the FirstTimeStamp and TimeStampPerSample
      smp = round(double(ts - uint64(hdr.FirstTimeStamp))./hdr.TimeStampPerSample + 1);
      for i=1:length(event)
        % update the sample number
        event(i).sample = smp(i);
      end
    end
    
  case 'neuralynx_ds'
    % read the header of the dataset
    if isempty(hdr)
      hdr = ft_read_header(filename);
    end
    % the event file is contained in the dataset directory
    if     exist(fullfile(filename, 'Events.Nev'))
      filename = fullfile(filename, 'Events.Nev');
    elseif exist(fullfile(filename, 'Events.nev'))
      filename = fullfile(filename, 'Events.nev');
    elseif exist(fullfile(filename, 'events.Nev'))
      filename = fullfile(filename, 'events.Nev');
    elseif exist(fullfile(filename, 'events.nev'))
      filename = fullfile(filename, 'events.nev');
    end
    % read the events, apply filter is applicable
    nev = read_neuralynx_nev(filename, 'type', flt_type, 'value', flt_value, 'mintimestamp', flt_mintimestamp, 'maxtimestamp', flt_maxtimestamp, 'minnumber', flt_minnumber, 'maxnumber', flt_maxnumber);
    
    % the following code should only be executed if there are events,
    % otherwise there will be an error subtracting an uint64 from an []
    if ~isempty(nev)
      % now get the values as cell-array, since the struct function can work with those
      value     = {nev.TTLValue};
      timestamp = {nev.TimeStamp};
      number    = {nev.EventNumber};
      type      = repmat({'trigger'},size(value));
      duration  = repmat({[]},size(value));
      offset    = repmat({[]},size(value));
      sample    = num2cell(round(double(cell2mat(timestamp) - hdr.FirstTimeStamp)/hdr.TimeStampPerSample + 1));
      % convert it into a structure array
      event = struct('type', type, 'value', value, 'sample', sample, 'timestamp', timestamp, 'duration', duration, 'offset', offset, 'number', number);
    end
    
  case {'neuralynx_nev'}
    % instead of the directory containing the combination of nev and ncs files, the nev file was specified
    % do NOT read the header of the dataset
    
    % read the events, apply filter is applicable
    nev = read_neuralynx_nev(filename, 'type', flt_type, 'value', flt_value, 'mintimestamp', flt_mintimestamp, 'maxtimestamp', flt_maxtimestamp, 'minnumber', flt_minnumber, 'maxnumber', flt_maxnumber);
    
    % the following code should only be executed if there are events,
    % otherwise there will be an error subtracting an uint64 from an []
    if ~isempty(nev)
      % now get the values as cell-array, since the struct function can work with those
      value     = {nev.TTLValue};
      timestamp = {nev.TimeStamp};
      number    = {nev.EventNumber};
      type      = repmat({'trigger'},size(value));
      duration  = repmat({[]},size(value));
      offset    = repmat({[]},size(value));
      % since the ncs files are not specified, there is no mapping between lfp samples and timestamps
      sample    = repmat({nan}, size(value));
      % convert it into a structure array
      event = struct('type', type, 'value', value, 'sample', sample, 'timestamp', timestamp, 'duration', duration, 'offset', offset, 'number', number);
    end
    
  case 'nmc_archive_k'
    event = read_nmc_archive_k_event(filename);
    
  case 'netmeg'
    ft_warning('FieldTrip:ft_read_event:unsupported_event_format', 'reading of events for the netmeg format is not yet supported');
    event = [];
    
  case 'neuroomega_mat'
    
    hdr = ft_read_header(filename, 'headerformat', eventformat);
    hdr_orig = hdr.orig.orig;
    fields_orig=hdr.orig.fields; %getting digital event channels
    
    % extracting time begin
    if ismember('CANALOG_IN_1_TimeBegin',fields_orig)
      TimeBegin = hdr_orig.('CANALOG_IN_1_TimeBegin');
    else
      ft_error('CANALOG_IN_1_TimeBegin required to load events');
    end
    
    fields_orig=fields_orig(startsWith(fields_orig,'CDIG_IN')); %compat/matlablt2016b/startsWidth.m
    
    if isempty(fields_orig)
      ft_error('No NeuroOmega events in file %s',filename);
    end
    
    rx=regexp(fields_orig,'^CDIG_IN_{1}(\d+)[a-zA-Z_]*','tokens');
    dig_channels=unique(cellfun(@(x) str2num(x{1}), [rx{:}]));
    
    if ~ismember(detectflank,{'up','down','both'})
      ft_error('incorrect specification of detectflank. Use up, down or both');
    end
    if ismember(detectflank,{'up','both'})
      for i=1:length(dig_channels)
        channel = ['CDIG_IN_' num2str(dig_channels(i)) '_Up'];
        data = hdr_orig.(channel);
        t0 = hdr_orig.(['CDIG_IN_' num2str(dig_channels(i)) '_TimeBegin']) - TimeBegin;
        Fs = hdr_orig.(['CDIG_IN_' num2str(dig_channels(i)) '_KHz']) * 1000;
        for j=1:length(hdr_orig.(channel))
          event(end+1).type = channel;
          event(end  ).value = dig_channels(i);
          event(end  ).sample = t0 + data(j) ./ Fs; %events in seconds from begging of file
        end
      end
    end
    if ismember(detectflank,{'down','both'})
      for i=1:length(dig_channels)
        channel = ['CDIG_IN_' num2str(dig_channels(i)) '_Down'];
        data = hdr_orig.(channel);
        t0 = hdr_orig.(['CDIG_IN_' num2str(dig_channels(i)) '_TimeBegin']) - TimeBegin;
        Fs = hdr_orig.(['CDIG_IN_' num2str(dig_channels(i)) '_KHz']) * 1000;
        for j=1:length(hdr_orig.(channel))
          event(end+1).type = channel;
          event(end  ).value = dig_channels(i);
          event(end  ).sample = t0 + data(j) ./ Fs; %events in seconds from begging of file
        end
      end
    end
    
  case 'neuroshare' % NOTE: still under development
    % check that the required neuroshare toolbox is available
    ft_hastoolbox('neuroshare', 1);
    
    tmp = read_neuroshare(filename, 'readevent', 'yes');
    for i=1:length(tmp.event.timestamp)
      event(i).type      = tmp.hdr.eventinfo(i).EventType;
      event(i).value     = tmp.event.data(i);
      event(i).timestamp = tmp.event.timestamp(i);
      event(i).sample    = tmp.event.sample(i);
    end
    
  case 'neuralynx_cds'
    % this is a combined Neuralynx dataset with separate subdirectories for the LFP, MUA and spike channels
    dirlist   = dir(filename);
    %haslfp   = any(filetype_check_extension({dirlist.name}, 'lfp'));
    %hasmua   = any(filetype_check_extension({dirlist.name}, 'mua'));
    %hasspike = any(filetype_check_extension({dirlist.name}, 'spike'));
    %hastsl   = any(filetype_check_extension({dirlist.name}, 'tsl'));   % separate file with original TimeStampLow
    %hastsh   = any(filetype_check_extension({dirlist.name}, 'tsh'));   % separate file with original TimeStampHi
    hasttl    = any(filetype_check_extension({dirlist.name}, 'ttl'));   % separate file with original Parallel_in
    hasnev    = any(filetype_check_extension({dirlist.name}, 'nev'));   % original Events.Nev file
    hasmat    = 0;
    if hasttl
      eventfile = fullfile(filename, dirlist(find(filetype_check_extension({dirlist.name}, 'ttl'))).name);
      % read the header from the combined dataset
      if isempty(hdr)
        hdr = ft_read_header(filename);
      end
      % read the events from the *.ttl file
      event = ft_read_event(eventfile);
      % convert the sample numbers from the dma or ttl file to the downsampled dataset
      % assume that the *.ttl file is sampled at 32556Hz and is aligned with the rest of the data
      for i=1:length(event)
        event(i).sample = round((event(i).sample-1) * hdr.Fs/32556 + 1);
      end
      % elseif hasnev
      % FIXME, do something here
      % elseif hasmat
      % FIXME, do something here
    else
      ft_error('no event file found');
    end
    
    %   The sample number is missingin the code below, since it is not available
    %   without looking in the continuously sampled data files. Therefore
    %   sorting the events (later in this function) based on the sample number
    %   fails and no events can be returned.
    %
    %   case 'neuralynx_nev'
    %     [nev] = read_neuralynx_nev(filename);
    %     % select only the events with a TTL value
    %     ttl = [nev.TTLValue];
    %     sel = find(ttl~=0);
    %     % now get the values as cell-array, since the struct function can work with those
    %     value     = {nev(sel).TTLValue};
    %     timestamp = {nev(sel).TimeStamp};
    %     event = struct('value', value, 'timestamp', timestamp);
    %     for i=1:length(event)
    %       % assign the other fixed elements
    %       event(i).type     = 'trigger';
    %       event(i).offset   = [];
    %       event(i).duration = [];
    %       event(i).sample   = [];
    %     end
    
  case {'neuroprax_eeg', 'neuroprax_mrk'}
    event = [];
    % start reading the markers, which I believe to be more like clinical annotations
    tmp = np_readmarker (filename, 0, inf, 'samples');
    for i = 1:numel(tmp.marker)
      if isempty(tmp.marker{i})
        break;
      end
      event = appendstruct(event, struct('type', tmp.markernames(i), 'sample', num2cell(tmp.marker{i}), 'value', {tmp.markertyp(i)}));
    end
    % if present, read the digital triggers which are present as channel in the data
    if isempty(hdr)
      hdr = ft_read_header(filename);
    end
    if isempty(chanindx)
      % auto-detect the trigger channels
      chanindx = match_str(hdr.label, 'DTRIG');
    end
    if ~isempty(chanindx)
      % read the trigger channels and do flank detection
      trigger = read_trigger(filename, 'header', hdr, 'dataformat', dataformat, 'begsample', flt_minsample, 'endsample', flt_maxsample, 'chanindx', chanindx, 'detectflank', detectflank, 'denoise', denoise, 'trigshift', trigshift, 'trigpadding', trigpadding);
      event   = appendstruct(event, trigger);
    end
    
  case 'nexstim_nxe'
    event = read_nexstim_event(filename);
    
  case 'nihonkohden_m00'
    if isempty(hdr)
      hdr = ft_read_header(filename);
    end
    
    if isempty(chanindx)
      % in the data I tested the triggers are marked as DC offsets (deactivation of the DC channel)
      chanindx = match_str(hdr.label, {'DC09', 'DC10', 'DC11', 'DC12'});
    end
    
    % FIXME why is the flank detection not done using the generic read_trigger function?
    if ~isempty(chanindx)
      % read the trigger channels
      trig = ft_read_data(filename, 'header', hdr, 'chanindx', chanindx);
      
      % marking offset trigger latencies
      % onlat = (diff([trig(:,1) trig],1,2)>0);
      offlat = (diff([trig trig(:,1)],1,2)<0);
      
      % onset = find(sum(double(onlat), 1)>0);
      offset = find(sum(double(offlat),1)>0);
      
      for j=1:size(offset,2)
        value = bin2dec(num2str(flipud(offlat(:,offset(j)))')); % flipup is needed to code bin2dec properly: DC09 = +1, DC10 = +2, DC11 = +4, DC12 = +8
        event(end+1).type   = 'down_flank';                     % distinguish between up and down flank
        event(end  ).sample = offset(j);                        % assign the sample at which the trigger has gone down
        event(end  ).value  = value;                            % assign the trigger value just _before_ going down
      end
    end
    
  case 'nihonkohden_eeg'
    ft_hastoolbox('brainstorm', 1);
    event = read_brainstorm_event(filename);
    
  case 'nimh_cortex'
    if isempty(hdr)
      hdr = ft_read_header(filename);
    end
    cortex = hdr.orig.trial;
    for i=1:length(cortex)
      % add one 'trial' event for every trial and add the trigger events
      event(end+1).type     = 'trial';
      event(end  ).sample   = nan;
      event(end  ).duration = nan;
      event(end  ).offset   = nan;
      event(end  ).value    = i; % use the trial number as value
      for j=1:length(cortex(i).event)
        event(end+1).type     = 'trigger';
        event(end  ).sample   = nan;
        event(end  ).duration = nan;
        event(end  ).offset   = nan;
        event(end  ).value    = cortex(i).event(j);
      end
    end
    
  case 'ns_avg'
    if isempty(hdr)
      hdr = ft_read_header(filename);
    end
    event(end+1).type     = 'average';
    event(end  ).sample   = 1;
    event(end  ).duration = hdr.nSamples;
    event(end  ).offset   = -hdr.nSamplesPre;
    event(end  ).value    = [];
    
  case {'ns_cnt', 'ns_cnt16', 'ns_cnt32'}
    % read the header, the original header includes the event table
    if isempty(hdr)
      hdr = ft_read_header(filename, 'headerformat', eventformat);
    end
    % translate the event table into known FieldTrip event types
    for i=1:numel(hdr.orig.event)
      event(end+1).type     = 'trigger';
      event(end  ).sample   = hdr.orig.event(i).offset + 1; % +1 was in EEGLAB pop_loadcnt
      event(end  ).value    = hdr.orig.event(i).stimtype;
      event(end  ).offset   = 0;
      event(end  ).duration = 0;
      
      % the code above assumes that all events are stimulus triggers
      % howevere, there are also interesting events possible, such as responses
      if hdr.orig.event(i).stimtype~=0
        event(end+1).type     = 'stimtype';
        event(end  ).sample   = hdr.orig.event(i).offset + 1; % +1 was in EEGLAB pop_loadcnt
        event(end  ).value    = hdr.orig.event(i).stimtype;
        event(end  ).offset   = 0;
        event(end ).duration  = 0;
      elseif hdr.orig.event(i).keypad_accept~=0
        event(end+1).type     = 'keypad_accept';
        event(end  ).sample   = hdr.orig.event(i).offset + 1; % +1 was in EEGLAB pop_loadcnt
        event(end  ).value    = hdr.orig.event(i).keypad_accept;
        event(end  ).offset   = 0;
        event(end  ).duration = 0;
      end
    end
    
  case 'ns_eeg'
    if isempty(hdr)
      hdr = ft_read_header(filename);
    end
    for i=1:hdr.nTrials
      % the *.eeg file has a fixed trigger value for each trial
      % furthermore each trial has additional fields like accept, correct, response and rt
      
      tmp = read_ns_eeg(filename, i);
      % create an event with the trigger value
      event(end+1).type     = 'trial';
      event(end  ).sample   = (i-1)*hdr.nSamples + 1;
      event(end  ).value    = tmp.sweep.type;  % trigger value
      event(end  ).offset   = -hdr.nSamplesPre;
      event(end  ).duration =  hdr.nSamples;
      
      % create an event with the boolean accept/reject code
      event(end+1).type     = 'accept';
      event(end  ).sample   = (i-1)*hdr.nSamples + 1;
      event(end  ).value    = tmp.sweep.accept;  % boolean value indicating accept/reject
      event(end  ).offset   = -hdr.nSamplesPre;
      event(end  ).duration =  hdr.nSamples;
      
      % create an event with the boolean accept/reject code
      event(end+1).type     = 'correct';
      event(end  ).sample   = (i-1)*hdr.nSamples + 1;
      event(end  ).value    = tmp.sweep.correct;  % boolean value
      event(end  ).offset   = -hdr.nSamplesPre;
      event(end  ).duration =  hdr.nSamples;
      
      % create an event with the boolean accept/reject code
      event(end+1).type     = 'response';
      event(end  ).sample   = (i-1)*hdr.nSamples + 1;
      event(end  ).value    = tmp.sweep.response;  % probably a boolean value
      event(end  ).offset   = -hdr.nSamplesPre;
      event(end  ).duration =  hdr.nSamples;
      
      % create an event with the boolean accept/reject code
      event(end+1).type     = 'rt';
      event(end  ).sample   = (i-1)*hdr.nSamples + 1;
      event(end  ).value    = tmp.sweep.rt;  % time in seconds
      event(end  ).offset   = -hdr.nSamplesPre;
      event(end  ).duration =  hdr.nSamples;
    end
    
  case 'plexon_nex'
    event = read_nex_event(filename);
    
  case 'plexon_nex5'
    event = read_nex5_event(filename);
    
  case {'ricoh_ave', 'ricoh_con'}
    % use the Ricoh MEG Reader toolbox for the file reading
    ft_hastoolbox('ricoh_meg_reader', 1);
    % the user should be able to specify the analog threshold, but the code falls back to '1.6' as default
    % the user should be able to specify the trigger channels
    % the user should be able to specify the flank, but the code falls back to 'up' as default
    if isempty(detectflank)
      detectflank = 'up';
    end
    if isempty(threshold)
      threshold = 1.6;
    end
    event = read_ricoh_event(filename, 'detectflank', detectflank, 'chanindx', chanindx, 'threshold', threshold);
    
  case 'tmsi_poly5'
    if isempty(hdr)
      hdr = ft_read_header(filename);
    end
    if isempty(chanindx)
      % auto-detect the trigger channels
      chanindx = find(strcmp(hdr.chantype, 'trigger'));
    end
    if isempty(detectflank)
      % the "Digi" value goes down from 255 to 254, or to 251
      detectflank = 'downdiff';
    end
    if ~isempty(chanindx)
      event = read_trigger(filename, 'header', hdr, 'dataformat', dataformat, 'begsample', flt_minsample, 'endsample', flt_maxsample, 'chanindx', chanindx, 'detectflank', detectflank, 'denoise', denoise, 'trigshift', trigshift, 'trigpadding', trigpadding);
    end
    
  case {'yokogawa_ave', 'yokogawa_con', 'yokogawa_raw'}
    % check that the required low-level toolbox is available
    if ~ft_hastoolbox('yokogawa', 0)
      ft_hastoolbox('yokogawa_meg_reader', 1);
    end
    % the user should be able to specify the analog threshold, but the code falls back to '1.6' as default
    % the user should be able to specify the trigger channels
    % the user should be able to specify the flank, but the code falls back to 'up' as default
    % the user can specify combinebinary to be true, in which case the individual binarized trigger channels
    % will be combined into a single trigger code
    % the user may need to specify a trigshift~=0 to ensure that unintended asynchronicity in the TTL-pulses is avoided
    if isempty(detectflank)
      detectflank = 'up';
    end
    if isempty(threshold)
      threshold = 1.6;
    end
    event = read_yokogawa_event(filename, 'detectflank', detectflank, 'chanindx', chanindx, 'threshold', threshold, 'combinebinary', combinebinary, 'trigshift', trigshift);
    
  case {'yorkinstruments_hdf5'}
    if isempty(hdr)
      hdr = ft_read_header(filename, 'headerformat', eventformat);
    end
    % read the trigger channel and do flank detection
    trgindx = match_str(hdr.label, 'P_PORT_A');
    trigger = read_trigger(filename, 'header', hdr, 'dataformat', 'yorkinstruments_hdf5', 'begsample', flt_minsample, 'endsample', flt_maxsample, 'chanindx', trgindx, 'detectflank', detectflank, 'trigshift', trigshift, 'fix4d8192', false);
    
    event   = appendstruct(event, trigger);
    
    respindx = match_str(hdr.label, 'RESPONSE');
    if ~isempty(respindx)
      response = read_trigger(filename, 'header', hdr, 'dataformat', 'yorkinstruments_hdf5', 'begsample', flt_minsample, 'endsample', flt_maxsample, 'chanindx', respindx, 'detectflank', detectflank, 'trigshift', trigshift);
      event    = appendstruct(event, response);
    end
    
  case {'artinis_oxy3' 'artinis_oxy4' 'artinis_oxy5'}
    ft_hastoolbox('artinis', 1);
    
    if strcmp(eventformat, 'artinis_oxy3')
      if isempty(hdr)
        hdr = read_artinis_oxy3(filename);
      end
      event = read_artinis_oxy3(filename, true);
      
    elseif strcmp(eventformat, 'artinis_oxy4')
      if isempty(hdr)
        hdr = read_artinis_oxy4(filename);
      end
      event = read_artinis_oxy4(filename, true);
      
    elseif strcmp(eventformat, 'artinis_oxy5')
      if isempty(hdr)
        hdr = read_artinis_oxy5(filename);
      end
      event = read_artinis_oxy5(filename, true);
    end
    
    if isempty(chanindx)
      % this allows subselection of AD channels to be markes as trigger channels (for Artinis *.oxy3 data)
      chanindx = find(ismember(hdr.label, ft_channelselection('ADC*', hdr.label)));
    end
    
    % read the trigger channels and do flank detection
    trigger = read_trigger(filename, 'header', hdr, 'dataformat', dataformat, 'begsample', flt_minsample, 'endsample', flt_maxsample, 'chanindx', chanindx, 'detectflank', detectflank, 'denoise', denoise, 'trigshift', trigshift, 'trigpadding', trigpadding, 'threshold', threshold, 'fixartinis', true);
    
    % remove consecutive triggers
    if ~isempty(trigger)
      i = 1;
      last_trigger_sample = trigger(i).sample;
      while i<numel(trigger)
        if strcmp(trigger(i).type, trigger(i+1).type) && trigger(i+1).sample-last_trigger_sample <= tolerance
          [trigger(i).value, idx] = max([trigger(i).value, trigger(i+1).value]);
          last_trigger_sample =  trigger(i+1).sample;
          if (idx==2)
            trigger(i).sample = trigger(i+1).sample;
          end
          trigger(i+1) = [];
        else
          i=i+1;
          last_trigger_sample = trigger(i).sample;
        end
      end
      
      event = appendstruct(event, trigger);
    end
    
  case 'spmeeg_mat'
    if isempty(hdr)
      hdr = ft_read_header(filename);
    end
    event = read_spmeeg_event(filename, 'header', hdr);
    
  case {'blackrock_nev'}
    % use the NPMK toolbox for the file reading
    ft_hastoolbox('NPMK', 1);
    
    % ensure that the filename contains a full path specification,
    % otherwise the low-level function fails
    [p, f, x] = fileparts(filename);
    if ~isempty(p)
      % this is OK
    elseif isempty(p)
      filename = which(filename);
    end
    
    % 'noread' prevents reading of the spike waveforms
    % 'nosave' prevents the automatic conversion of
    % the .nev file as a .mat file
    orig = openNEV(filename, 'noread', 'nosave');
    
    fs             = orig.MetaTags.SampleRes; % sampling rate
    timestamps     = orig.Data.SerialDigitalIO.TimeStamp;
    eventCodeTimes = double(timestamps)./double(fs); % express in seconds
    eventCodes     = double(orig.Data.SerialDigitalIO.UnparsedData);
    
    % probably not necessary for all but we often have pins up
    % FIXME: what is the consequence for the values if the pins were not 'up'?
    % Should this be solved more generically? E.g. with an option?
    eventCodes2 = eventCodes - min(eventCodes) + 1;
    
    for k=1:numel(eventCodes2)
      event(k).type      = 'trigger';
      event(k).sample    = eventCodeTimes(k);
      event(k).value     = eventCodes2(k);
      event(k).duration  = 1;
      event(k).offset    = [];
    end
    
  case 'presentation_log'
    event = read_presentation_log(filename);
    
  otherwise
    if exist(eventformat, 'file')
      % attempt to run "eventformat" as a function, this allows the user to specify an external reading function
      % this is also used for bids_tsv, events_tsv, biopac_acq, motion_c3d, opensignals_txt, qualisys_tsv, sccn_xdf, and possibly others
      if isempty(hdr)
        hdr = feval(eventformat, filename);
      end
      event = feval(eventformat, filename, hdr);
    else
      ft_warning('unsupported event format "%s"', eventformat);
      event = [];
    end
    
end % switch eventformat

if ~isempty(hdr) && hdr.nTrials>1 && (isempty(event) || ~any(strcmp({event.type}, 'trial')))
  % the data suggests multiple trials and trial events have not yet been defined
  % make an event for each trial according to the file header
  for i=1:hdr.nTrials
    event(end+1).type     = 'trial';
    event(end  ).sample   = (i-1)*hdr.nSamples + 1;
    event(end  ).offset   = -hdr.nSamplesPre;
    event(end  ).duration =  hdr.nSamples;
    event(end  ).value    =  [];
  end
end

if ~isempty(event)
  % make sure that all required elements are present
  if ~isfield(event, 'type'),     ft_error('type field not defined for each event');     end
  if ~isfield(event, 'sample'),   ft_error('sample field not defined for each event');   end
  if ~isfield(event, 'value'),    for i=1:length(event), event(i).value = [];    end; end
  if ~isfield(event, 'offset'),   for i=1:length(event), event(i).offset = [];   end; end
  if ~isfield(event, 'duration'), for i=1:length(event), event(i).duration = []; end; end
end

% make sure that all fields have the required type, i.e. string, numeric or empty
if ~isempty(event)
  for i=1:length(event)
    % event type should not be a cell-array of length 1 but rather a string
    if iscell(event(i).type) && numel(event(i).type)==1
      event(i).type = event(i).type{1};
    end
    % event value should not be a cell-array of length 1 but rather a string
    if iscell(event(i).value) && numel(event(i).value)==1
      event(i).value = event(i).value{1};
    end
    % check whether string event values can be converted to numeric values
    if ischar(event(i).value)
      value = str2double(event(i).value);
      if ~isnan(value)
        event(i).value = value;
      end
    end
    % samples can be either empty or should be numeric values
    if ischar(event(i).sample)
      event(i).sample = str2double(event(i).sample);
    end
    % offsets can be either empty or should be numeric values
    if ischar(event(i).offset)
      event(i).offset = str2double(event(i).offset);
    end
    % durations can be either empty or should be numeric values
    if ischar(event(i).duration)
      event(i).duration = str2double(event(i).duration);
    end
    % optional timestamps durations can be either empty or should be numeric values
    if isfield(event, 'timestamp') && ischar(event(i).duration)
      event(i).timestamp = str2double(event(i).timestamp);
    end
  end
end

% make sure that all numeric values are double precision
if ~isempty(event)
  for i=1:length(event)
    if isnumeric(event(i).value)
      event(i).value = double(event(i).value);
    end
    event(i).sample    = double(event(i).sample);
    event(i).offset    = double(event(i).offset);
    event(i).duration  = double(event(i).duration);
  end
end

if ~isempty(event)
  % sort the events on their sample number
  % this has the desired side effect that events without a sample number are discarded
  sample = [event.sample];
  if ~all(isnan(sample))
    [dum, indx] = sort(sample);
    event = event(indx);
  end
end

% apply the optional filters
event = ft_filter_event(event, varargin{:});

if isempty(event)
  % ensure that it has the correct fields, even if it is empty
  event = struct('type', {}, 'value', {}, 'sample', {}, 'offset', {}, 'duration', {});
end<|MERGE_RESOLUTION|>--- conflicted
+++ resolved
@@ -1738,17 +1738,10 @@
       events_id = split(split(hdr.orig.epochs.event_id, ';'), ':');
       if all(cellfun(@ischar, events_id(:, 1)))
         events_label = events_id(:, 1);
-<<<<<<< HEAD
         events_code = str2num(char(events_id(:, 2)));
       elseif all(cellfun(@isnumeric, events_id(:, 1)))
         events_label = cell2mat(events_id(:, 1));
         events_code = str2num(char(events_id(:, 2)));
-=======
-        events_code = str2num(cell2mat(events_id(:, 2)));
-      elseif all(cellfun(@isnumeric, events_id(:, 1)))
-        events_label = cell2mat(events_id(:, 1));
-        events_code = str2num(cell2mat(events_id(:, 2)));
->>>>>>> 88a98e1d
       end
       for i=1:hdr.nTrials
         event(end+1).type      = 'trial';
