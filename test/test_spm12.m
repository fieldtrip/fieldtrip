--- conflicted
+++ resolved
@@ -42,21 +42,11 @@
 end
 
 %ft_volumerealign: coregistration (used in human ecog tutorial)
-<<<<<<< HEAD
-mri.coordsys = 'tal';
-cfg              = [];
-cfg.method       = 'spm';
-cfg.spmversion   = 'spm12';
-cfg.spm.cost_fun = 'nmi';
-cfg.coordsys     = 'tal';
-r12 = ft_volumerealign(cfg, mri, mri2);
-=======
 cfg               = [];
 cfg.method        = 'spm';
 cfg.spmversion    = 'spm12';
 cfg.spm.cost_fun  = 'nmi';
 r12 = ft_volumerealign(cfg, mri1, mri2);
->>>>>>> f0017c83
 
 try
   rmpath(spm('dir'));
