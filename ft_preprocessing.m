--- conflicted
+++ resolved
@@ -214,12 +214,7 @@
 cfg.paddir         = ft_getopt(cfg, 'paddir', 'both');
 cfg.montage        = ft_getopt(cfg, 'montage', 'no');
 cfg.updatesens     = ft_getopt(cfg, 'updatesens', 'no');    % in case a montage or rereferencing is specified
-<<<<<<< HEAD
-cfg.chantype       = ft_getopt(cfg, 'chantype', {});        %2017.10.10 AB required for NeuroOmega files
-cfg.password       = ft_getopt(cfg, 'password', []);
-=======
 cfg.dataformat     = ft_getopt(cfg, 'dataformat');          % is passed to low-level function, empty implies autodetection
->>>>>>> bae797b7
 
 % these options relate to the actual preprocessing, it is necessary to specify here because of padding
 cfg.dftfilter      = ft_getopt(cfg, 'dftfilter', 'no');
@@ -407,14 +402,7 @@
   cfg = ft_checkconfig(cfg, 'renamedval', {'continuous', 'continuous', 'yes'});
   
   % read the header
-<<<<<<< HEAD
-  hdr = ft_read_header(cfg.headerfile, 'headerformat', cfg.headerformat,...
-    'coordsys', cfg.coordsys, 'coilaccuracy', cfg.coilaccuracy,...
-    'checkmaxfilter', istrue(cfg.checkmaxfilter), 'chantype', cfg.chantype,...
-    'password', cfg.password);
-=======
   hdr = ft_read_header(cfg.headerfile, headeropt{:});
->>>>>>> bae797b7
   
   % this option relates to reading over trial boundaries in a pseudo-continuous dataset
   if ~isfield(cfg, 'continuous')
@@ -607,11 +595,7 @@
       
       % read the raw data with padding on both sides of the trial - this
       % includes datapadding
-<<<<<<< HEAD
-      dat = ft_read_data(cfg.datafile, 'header', hdr, 'begsample', begsample, 'endsample', endsample, 'chanindx', rawindx, 'checkboundary', strcmp(cfg.continuous, 'no'), 'dataformat', cfg.dataformat, 'password', cfg.password);
-=======
       dat = ft_read_data(cfg.datafile, 'header', hdr, 'begsample', begsample, 'endsample', endsample, 'chanindx', rawindx, 'checkboundary', strcmp(cfg.continuous, 'no'), 'dataformat', cfg.dataformat, headeropt{:});
->>>>>>> bae797b7
       
       % convert the data to another numeric precision, i.e. double, single or int32
       if ~isempty(cfg.precision)
