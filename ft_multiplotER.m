--- conflicted
+++ resolved
@@ -716,17 +716,11 @@
 cfg.comment = [cfg.comment colorLabels];
 
 % Write comment text:
-<<<<<<< HEAD
 if istrue(cfg.showcomment)
   l = cellstrmatch('COMNT', Lbl);
   if ~isempty(l)
-    ft_plot_text(X(l), Y(l), sprintf(cfg.comment), 'Fontsize', cfg.fontsize, 'interpreter', 'none');
-  end
-=======
-l = cellstrmatch('COMNT', Lbl);
-if ~isempty(l)
-  ft_plot_text(X(l), Y(l), sprintf(cfg.comment), 'FontSize', cfg.fontsize);
->>>>>>> cee04f52
+    ft_plot_text(X(l), Y(l), sprintf(cfg.comment), 'FontSize', cfg.fontsize);
+  end
 end
 
 % Plot scales:
