function [cfg] = ft_multiplotER(cfg, varargin)

% FT_MULTIPLOTER plots the event-related potentials or event-related fields verus
% time, or the oscillatory activity (power or coherence) versus frequency. Multiple
% datasets can be overlayed. The plots are arranged according to their location
% specified in the layout.
%
% Use as
%   ft_multiplotER(cfg, data)
% or
%   ft_multiplotER(cfg, data, data2, ..., dataN)
%
% The data can be an event-related potential or field produced by
% FT_TIMELOCKANALYSIS, a power spectrum produced by FT_FREQANALYSIS or a coherence
% spectrum produced by FT_FREQDESCRIPTIVES.
%
% If you specify multiple datasets they should contain the same channels, etc.
%
% The configuration can have the following parameters:
%   cfg.parameter     = field to be plotted on y-axis, for example 'avg', 'powspctrm' or 'cohspctrm' (default is automatic)
%   cfg.maskparameter = field in the first dataset to be used for marking significant data
%   cfg.maskstyle     = style used for masking of data, 'box', 'thickness' or 'saturation' (default = 'box')
%   cfg.xlim          = 'maxmin' or [xmin xmax] (default = 'maxmin')
%   cfg.ylim          = 'maxmin', 'maxabs', 'zeromax', 'minzero', or [ymin ymax] (default = 'maxmin')
%   cfg.channel       = Nx1 cell-array with selection of channels (default = 'all'), see FT_CHANNELSELECTION for details
%   cfg.refchannel    = name of reference channel for visualising connectivity, can be 'gui'
%   cfg.baseline      = 'yes', 'no' or [time1 time2] (default = 'no'), see FT_TIMELOCKBASELINE or FT_FREQBASELINE
%   cfg.baselinetype  = 'absolute' or 'relative' (default = 'absolute')
%   cfg.trials        = 'all' or a selection given as a 1xN vector (default = 'all')
%   cfg.axes          = string, 'yes' or 'no' whether to draw x- and y-axes for each graph (default = 'yes')
%   cfg.box           = string, 'yes' or 'no' whether to draw a box around eachgraph (default = 'no')
%   cfg.showlabels    = 'yes' or 'no' (default = 'no')
%   cfg.showoutline   = 'yes' or 'no' (default = 'no')
%   cfg.showscale     = 'yes' or 'no' (default = 'yes')
%   cfg.showcomment   = 'yes' or 'no' (default = 'yes')
%   cfg.comment       = string of text to add to the graph at the location of the COMNT in the 
%                       layout (default consists of the date and the vertical limits)
%   cfg.fontsize      = font size of comment and labels (default = 8)
%   cfg.interactive   = 'yes' or 'no', make the plot interactive (default = 'yes')
%                       In a interactive plot you can select areas and produce a new
%                       interactive plot when a selected area is clicked. Multiple areas
%                       can be selected by holding down the SHIFT key.
%   cfg.renderer      = 'painters', 'zbuffer', ' opengl' or 'none' (default = [])
%   cfg.linestyle     = linestyle/marker type, see options of the PLOT function (default = '-')
%                       can be a single style for all datasets, or a cell-array containing one style for each dataset
%   cfg.linewidth     = linewidth in points (default = 0.5)
%   cfg.graphcolor    = color(s) used for plotting the dataset(s) (default = 'brgkywrgbkywrgbkywrgbkyw')
%                       alternatively, colors can be specified as Nx3 matrix of RGB values
%   cfg.directionality = '', 'inflow' or 'outflow' specifies for connectivity measures whether the
%                       inflow into a node, or the outflow from a node is plotted. The (default) behavior
%                       of this option depends on the dimord of the input data (see below).
%   cfg.layout        = specify the channel layout for plotting using one of the supported ways (see below).
%
% For the plotting of directional connectivity data the cfg.directionality option
% determines what is plotted. The default value and the supported functionality
% depend on the dimord of the input data. If the input data is of dimord
% 'chan_chan_XXX', the value of directionality determines whether, given the
% reference channel(s), the columns (inflow), or rows (outflow) are selected for
% plotting. In this situation the default is 'inflow'. Note that for undirected
% measures, inflow and outflow should give the same output. If the input data is of
% dimord 'chancmb_XXX', the value of directionality determines whether the rows in
% data.labelcmb are selected. With 'inflow' the rows are selected if the
% refchannel(s) occur in the right column, with 'outflow' the rows are selected if
% the refchannel(s) occur in the left column of the labelcmb-field. Default in this
% case is '', which means that all rows are selected in which the refchannel(s)
% occur. This is to robustly support linearly indexed undirected connectivity
% metrics. In the situation where undirected connectivity measures are linearly
% indexed, specifying 'inflow' or 'outflow' can result in unexpected behavior.
%
% The layout defines how the channels are arranged and what the size of each
% subplot is. You can specify the layout in a variety of ways:
%  - you can provide a pre-computed layout structure (see prepare_layout)
%  - you can give the name of an ascii layout file with extension *.lay
%  - you can give the name of an electrode file
%  - you can give an electrode definition, i.e. "elec" structure
%  - you can give a gradiometer definition, i.e. "grad" structure
% If you do not specify any of these and the data structure contains an
% electrode or gradiometer structure, that will be used for creating a
% layout. If you want to have more fine-grained control over the layout
% of the subplots, you should create your own layout file.
%
% To facilitate data-handling and distributed computing you can use
%   cfg.inputfile   =  ...
% If you specify this option the input data will be read from a *.mat
% file on disk. This mat files should contain only a single variable named 'data',
% corresponding to the input structure. For this particular function, the
% data should be provided as a cell array.
%
% See also FT_MULTIPLOTTFR, FT_SINGLEPLOTER, FT_SINGLEPLOTTFR, FT_TOPOPLOTER,
% FT_TOPOPLOTTFR, FT_PREPARE_LAYOUT

% Undocumented local options:
% cfg.layoutname
% cfg.preproc
% cfg.orient = landscape/portrait

% Copyright (C) 2003-2006, Ole Jensen
% Copyright (C) 2007-2011, Roemer van der Meij & Jan-Mathijs Schoffelen
%
% This file is part of FieldTrip, see http://www.fieldtriptoolbox.org
% for the documentation and details.
%
%    FieldTrip is free software: you can redistribute it and/or modify
%    it under the terms of the GNU General Public License as published by
%    the Free Software Foundation, either version 3 of the License, or
%    (at your option) any later version.
%
%    FieldTrip is distributed in the hope that it will be useful,
%    but WITHOUT ANY WARRANTY; without even the implied warranty of
%    MERCHANTABILITY or FITNESS FOR A PARTICULAR PURPOSE.  See the
%    GNU General Public License for more details.
%
%    You should have received a copy of the GNU General Public License
%    along with FieldTrip. If not, see <http://www.gnu.org/licenses/>.
%
% $Id$

% these are used by the ft_preamble/ft_postamble function and scripts
ft_revision = '$Id$';
ft_nargin   = nargin;
ft_nargout  = nargout;

% do the general setup of the function
ft_defaults
ft_preamble init
ft_preamble debug
ft_preamble loadvar varargin
ft_preamble provenance varargin
ft_preamble trackconfig

% the ft_abort variable is set to true or false in ft_preamble_init
if ft_abort
  return
end

for i=1:length(varargin)
  % check if the input data is valid for this function
  varargin{i} = ft_checkdata(varargin{i}, 'datatype', {'timelock', 'freq'});
end

% check if the input cfg is valid for this function
cfg = ft_checkconfig(cfg, 'renamedval', {'zlim', 'absmax', 'maxabs'});
cfg = ft_checkconfig(cfg, 'renamedval', {'directionality', 'feedforward', 'outflow'});
cfg = ft_checkconfig(cfg, 'renamedval', {'directionality', 'feedback', 'inflow'});
cfg = ft_checkconfig(cfg, 'renamed', {'matrixside',  'directionality'});
cfg = ft_checkconfig(cfg, 'renamed', {'cohrefchannel', 'refchannel'});
cfg = ft_checkconfig(cfg, 'renamed', {'zparam', 'parameter'});
cfg = ft_checkconfig(cfg, 'renamed', {'hlim', 'xlim'});
cfg = ft_checkconfig(cfg, 'renamed', {'vlim', 'ylim'});
cfg = ft_checkconfig(cfg, 'deprecated', {'xparam'});
cfg = ft_checkconfig(cfg, 'unused',  {'cohtargetchannel'});

% set the defaults
cfg.baseline       = ft_getopt(cfg, 'baseline', 'no');
cfg.trials         = ft_getopt(cfg, 'trials', 'all', 1);
cfg.xlim           = ft_getopt(cfg, 'xlim', 'maxmin');
cfg.ylim           = ft_getopt(cfg, 'ylim', 'maxmin');
cfg.comment        = ft_getopt(cfg, 'comment', strcat([date '\n']));
cfg.axes           = ft_getopt(cfg, 'axes', 'yes');
cfg.showlabels     = ft_getopt(cfg, 'showlabels', 'no');
cfg.showoutline    = ft_getopt(cfg, 'showoutline', 'no');
cfg.showscale      = ft_getopt(cfg, 'showscale',   'yes');
cfg.showcomment    = ft_getopt(cfg, 'showcomment', 'yes');
cfg.box            = ft_getopt(cfg, 'box', 'no');
cfg.fontsize       = ft_getopt(cfg, 'fontsize', 8);
cfg.graphcolor     = ft_getopt(cfg, 'graphcolor', 'brgkywrgbkywrgbkywrgbkyw');
cfg.interactive    = ft_getopt(cfg, 'interactive', 'yes');
cfg.renderer       = ft_getopt(cfg, 'renderer'); % let MATLAB decide on default
cfg.orient         = ft_getopt(cfg, 'orient', 'landscape');
cfg.maskparameter  = ft_getopt(cfg, 'maskparameter');
cfg.linestyle      = ft_getopt(cfg, 'linestyle', '-');
cfg.linewidth      = ft_getopt(cfg, 'linewidth', 0.5);
cfg.maskstyle      = ft_getopt(cfg, 'maskstyle', 'box');
cfg.channel        = ft_getopt(cfg, 'channel', 'all');
cfg.directionality = ft_getopt(cfg, 'directionality', '');
cfg.figurename     = ft_getopt(cfg, 'figurename');
cfg.preproc        = ft_getopt(cfg, 'preproc');
cfg.tolerance      = ft_getopt(cfg, 'tolerance', 1e-5);
cfg.frequency      = ft_getopt(cfg, 'frequency', 'all'); % needed for frequency selection with TFR data
cfg.latency        = ft_getopt(cfg, 'latency', 'all');   % needed for latency selection with TFR data, FIXME, probably not used

Ndata = length(varargin);

for i=1:Ndata
  dtype{i}   = ft_datatype(varargin{i});
  hastime(i) = ~isempty(strfind(varargin{i}.dimord, 'time'));
  hasfreq(i) = ~isempty(strfind(varargin{i}.dimord, 'freq'));
end

% check if the input has consistent datatypes
if ~all(strcmp(dtype, dtype{1})) || ~all(hastime==hastime(1)) || ~all(hasfreq==hasfreq(1))
  error('different datatypes are not allowed as input');
end
dtype   = dtype{1};
hastime = hastime(1);
hasfreq = hasfreq(1);

% ensure that all inputs are sufficiently consistent
if hastime && ~checktime(varargin{:}, 'identical', cfg.tolerance);
  error('this function requires identical time axes for all input structures');
end
if hasfreq && ~checkfreq(varargin{:}, 'identical', cfg.tolerance);
  error('this function requires identical frequency axes for all input structures');
end

%FIXME rename directionality and refchannel in more meaningful options
if ischar(cfg.graphcolor)
  GRAPHCOLOR = ['k' cfg.graphcolor];
elseif isnumeric(cfg.graphcolor)
  GRAPHCOLOR = [0 0 0; cfg.graphcolor];
end

% check for linestyle being a cell-array, check it's length, and lengthen it if does not have enough styles in it
if ischar(cfg.linestyle)
  cfg.linestyle = {cfg.linestyle};
end

if Ndata>1
  if (length(cfg.linestyle) < Ndata ) && (length(cfg.linestyle) > 1)
    error('either specify cfg.linestyle as a cell-array with one cell for each dataset, or only specify one linestyle')
  elseif (length(cfg.linestyle) < Ndata ) && (length(cfg.linestyle) == 1)
    tmpstyle = cfg.linestyle{1};
    cfg.linestyle = cell(Ndata , 1);
    for idataset = 1:Ndata
      cfg.linestyle{idataset} = tmpstyle;
    end
  end
end

% % interactive plotting is not allowed with more than 1 input
% if numel(varargin)>1 && strcmp(cfg.interactive, 'yes')
%   error('interactive plotting is not supported with more than 1 input data set');
% end

dimord = varargin{1}.dimord;
dimtok = tokenize(dimord, '_');

% ensure that the preproc specific options are located in the cfg.preproc
% substructure, but also ensure that the field 'refchannel' is present at the
% highest level in the structure. This is a little hack by JM because the field
% refchannel can also refer to the plotting of a connectivity metric. Also,
% the freq2raw conversion does not work at all in the call to ft_preprocessing.
% Therefore, for now, the preprocessing will not be done when there is freq
% data in the input. A more generic solution should be considered.

if isfield(cfg, 'refchannel'), refchannelincfg = cfg.refchannel; end
if ~any(strcmp({'freq', 'freqmvar'}, dtype)),
  cfg = ft_checkconfig(cfg, 'createsubcfg', {'preproc'});
end
if exist('refchannelincfg', 'var'), cfg.refchannel  = refchannelincfg; end

if ~isempty(cfg.preproc)
  % preprocess the data, i.e. apply filtering, baselinecorrection, etc.
  fprintf('applying preprocessing options\n');
  if ~isfield(cfg.preproc, 'feedback')
    cfg.preproc.feedback = cfg.interactive;
  end
  for i=1:Ndata
    varargin{i} = ft_preprocessing(cfg.preproc, varargin{i});
  end
end

for i=1:Ndata
  % this is needed for correct treatment of GRAPHCOLOR later on
  if nargin>1,
    if ~isempty(inputname(i+1))
      iname{i+1} = inputname(i+1);
    else
      iname{i+1} = ['input', num2str(i, '%02d')];
    end
  else
    iname{i+1} = cfg.inputfile{i};
  end
end

% Set x/y/parameter defaults according to datatype and dimord
switch dtype
  case 'timelock'
    xparam = 'time';
    yparam = '';
    cfg.parameter = ft_getopt(cfg, 'parameter', 'avg');
  case 'freq'
    if any(ismember(dimtok, 'time'))
      xparam = 'time';
      yparam = 'freq';
      cfg.parameter = ft_getopt(cfg, 'parameter', 'powspctrm');
    else
      xparam = 'freq';
      yparam = '';
      cfg.parameter = ft_getopt(cfg, 'parameter', 'powspctrm');
    end
  case 'comp'
    % not supported
  otherwise
    % not supported
end

% user specified own fields, but no yparam (which is not asked in help)
if exist('xparam', 'var') && isfield(cfg, 'parameter') && ~exist('yparam', 'var')
  yparam = '';
end

if isfield(cfg, 'channel') && isfield(varargin{1}, 'label')
  cfg.channel = ft_channelselection(cfg.channel, varargin{1}.label);
elseif isfield(cfg, 'channel') && isfield(varargin{1}, 'labelcmb')
  cfg.channel = ft_channelselection(cfg.channel, unique(varargin{1}.labelcmb(:)));
end

% perform channel selection, unless in the other plotting functions this
% can always be done because ft_multiplotER is the entry point into the
% interactive stream, but will not be revisited
if isfield(varargin{1}, 'label')
  % only do the channel selection when it can actually be done,
  % i.e. when the data are bivariate ft_selectdata will crash, moreover
  % the bivariate case is handled below
  tmpcfg = keepfields(cfg, 'channel');
  tmpvar = varargin{1};
  [varargin{:}] = ft_selectdata(tmpcfg, varargin{:});
  % restore the provenance information
  [cfg, varargin{:}] = rollback_provenance(cfg, varargin{:});
  
  if isfield(tmpvar, cfg.maskparameter) && ~isfield(varargin{1}, cfg.maskparameter)
    % the mask parameter is not present after ft_selectdata, because it is
    % not included in all input arguments. Make the same selection and copy
    % it over
    tmpvar = ft_selectdata(tmpcfg, tmpvar);
    varargin{1}.(cfg.maskparameter) = tmpvar.(cfg.maskparameter);
  end
  
  clear tmpvar tmpcfg
end

if isfield(varargin{1}, 'label') % && strcmp(cfg.interactive, 'no')
  selchannel = ft_channelselection(cfg.channel, varargin{1}.label);
elseif isfield(varargin{1}, 'labelcmb') % && strcmp(cfg.interactive, 'no')
  selchannel = ft_channelselection(cfg.channel, unique(varargin{1}.labelcmb(:)));
end

% check whether rpt/subj is present and remove if necessary
% FIXME this should be implemented with avgoverpt in ft_selectdata
hasrpt = sum(ismember(dimtok, {'rpt' 'subj'}));
if strcmp(dtype, 'timelock') && hasrpt,
  tmpcfg = [];
  
  % disable hashing of input data (speeds up things)
  tmpcfg.trackcallinfo = 'no';
  
  tmpcfg.trials = cfg.trials;
  for i=1:Ndata
    % save mask (timelockanalysis will remove it)
    if ~isempty(cfg.maskparameter)
      tmpmask = varargin{i}.(cfg.maskparameter);
    end
    varargin{i} = ft_timelockanalysis(tmpcfg, varargin{i});
    if ~strcmp(cfg.parameter, 'avg')
      % rename avg back into its original parameter name
      varargin{i}.(cfg.parameter) = varargin{i}.avg;
      varargin{i} = rmfield(varargin{i}, 'avg');
    end
    
    % put back mask
    if ~isempty(cfg.maskparameter)
      varargin{i}.(cfg.maskparameter) = tmpmask;
    end
  end
  dimord        = varargin{1}.dimord;
  dimtok        = tokenize(dimord, '_');
  
elseif strcmp(dtype, 'freq') && hasrpt,
  % this also deals with fourier-spectra in the input
  % or with multiple subjects in a frequency domain stat-structure
  % on the fly computation of coherence spectrum is not supported
  for i=1:Ndata
    if isfield(varargin{i}, 'crsspctrm'),
      varargin{i} = rmfield(varargin{i}, 'crsspctrm');
    end
  end
  
  tmpcfg           = [];
  tmpcfg.trials    = cfg.trials;
  tmpcfg.jackknife = 'no';
  for i=1:Ndata
    if isfield(cfg, 'parameter') && ~strcmp(cfg.parameter, 'powspctrm')
      % freqdesctiptives will only work on the powspctrm field
      % hence a temporary copy of the data is needed
      tempdata.dimord    = varargin{i}.dimord;
      tempdata.freq      = varargin{i}.freq;
      tempdata.label     = varargin{i}.label;
      tempdata.powspctrm = varargin{i}.(cfg.parameter);
      if isfield(varargin{i}, 'cfg') tempdata.cfg = varargin{i}.cfg; end
      tempdata           = ft_freqdescriptives(tmpcfg, tempdata);
      varargin{i}.(cfg.parameter)  = tempdata.powspctrm;
      clear tempdata
    else
      varargin{i} = ft_freqdescriptives(tmpcfg, varargin{i});
    end
  end
  dimord = varargin{1}.dimord;
  dimtok = tokenize(dimord, '_');
end

% % Read or create the layout that will be used for plotting
cla
tmpcfg = removefields(cfg, 'inputfile'); % ensure the inputfile field not to exist
lay = ft_prepare_layout(tmpcfg, varargin{1});
cfg.layout = lay;

% plot layout
boxflg     = istrue(cfg.box);
labelflg   = false; % channel labels are plotted further down using ft_plot_vector
outlineflg = istrue(cfg.showoutline);
ft_plot_lay(lay, 'box', boxflg, 'label', labelflg, 'outline', outlineflg, 'point', 'no', 'mask', 'no');

% Apply baseline correction
if ~strcmp(cfg.baseline, 'no')
  for i=1:Ndata
    if strcmp(dtype, 'timelock') && strcmp(xparam, 'time')
      varargin{i} = ft_timelockbaseline(cfg, varargin{i});
    elseif strcmp(dtype, 'freq') && strcmp(xparam, 'time')
      varargin{i} = ft_freqbaseline(cfg, varargin{i});
    elseif strcmp(dtype, 'freq') && strcmp(xparam, 'freq')
      error('Baseline correction is not supported for spectra without a time dimension');
    else
      warning('Baseline correction not applied, please set xparam');
    end
  end
end

% Handle the bivariate case

% Check for bivariate metric with 'chan_chan' in the dimord
selchan = strmatch('chan', dimtok);
isfull  = length(selchan)>1;

% Check for bivariate metric with a labelcmb
haslabelcmb = isfield(varargin{1}, 'labelcmb');

if (isfull || haslabelcmb) && (isfield(varargin{1}, cfg.parameter) && ~strcmp(cfg.parameter, 'powspctrm'))
  % A reference channel is required:
  if ~isfield(cfg, 'refchannel')
    error('no reference channel is specified');
  end
  
  % check for refchannel being part of selection
  if ~strcmp(cfg.refchannel, 'gui')
    if haslabelcmb
      cfg.refchannel = ft_channelselection(cfg.refchannel, unique(varargin{1}.labelcmb(:)));
    else
      cfg.refchannel = ft_channelselection(cfg.refchannel, varargin{1}.label);
    end
    if (isfull      && ~any(ismember(varargin{1}.label, cfg.refchannel))) || ...
        (haslabelcmb && ~any(ismember(varargin{1}.labelcmb(:), cfg.refchannel)))
      error('cfg.refchannel is a not present in the (selected) channels)')
    end
  end
  
  % Interactively select the reference channel
  if strcmp(cfg.refchannel, 'gui')
    % Open a single figure with the channel layout, the user can click on a reference channel
    h = clf;
    ft_plot_lay(lay, 'box', false);
    title('Select the reference channel by dragging a selection window, more than 1 channel can be selected...');
    % add the channel information to the figure
    info       = guidata(gcf);
    info.x     = lay.pos(:, 1);
    info.y     = lay.pos(:, 2);
    info.label = lay.label;
    guidata(h, info);
    %set(gcf, 'WindowButtonUpFcn', {@ft_select_channel, 'callback', {@select_topoplotER, cfg, data}});
    set(gcf, 'WindowButtonUpFcn',  {@ft_select_channel, 'multiple', true, 'callback', {@select_multiplotER, cfg, varargin{1}}, 'event', 'WindowButtonUpFcn'});
    set(gcf, 'WindowButtonDownFcn', {@ft_select_channel, 'multiple', true, 'callback', {@select_multiplotER, cfg, varargin{1}}, 'event', 'WindowButtonDownFcn'});
    set(gcf, 'WindowButtonMotionFcn', {@ft_select_channel, 'multiple', true, 'callback', {@select_multiplotER, cfg, varargin{1}}, 'event', 'WindowButtonMotionFcn'});
    return
  end
  
  for i=1:Ndata
    if ~isfull,
      % Convert 2-dimensional channel matrix to a single dimension:
      if isempty(cfg.directionality)
        sel1 = find(strcmp(cfg.refchannel, varargin{i}.labelcmb(:, 2)));
        sel2 = find(strcmp(cfg.refchannel, varargin{i}.labelcmb(:, 1)));
      elseif strcmp(cfg.directionality, 'outflow')
        sel1 = [];
        sel2 = find(strcmp(cfg.refchannel, varargin{i}.labelcmb(:, 1)));
      elseif strcmp(cfg.directionality, 'inflow')
        sel1 = find(strcmp(cfg.refchannel, varargin{i}.labelcmb(:, 2)));
        sel2 = [];
      end
      fprintf('selected %d channels for %s\n', length(sel1)+length(sel2), cfg.parameter);
      if length(sel1)+length(sel2)==0
        error('there are no channels selected for plotting: you may need to look at the specification of cfg.directionality');
      end
      varargin{i}.(cfg.parameter) = varargin{i}.(cfg.parameter)([sel1;sel2], :, :);
      varargin{i}.label     = [varargin{i}.labelcmb(sel1, 1);varargin{i}.labelcmb(sel2, 2)];
      varargin{i}.labelcmb  = varargin{i}.labelcmb([sel1;sel2], :);
      %varargin{i}           = rmfield(varargin{i}, 'labelcmb');
    else
      % General case
      sel               = match_str(varargin{i}.label, cfg.refchannel);
      siz               = [size(varargin{i}.(cfg.parameter)) 1];
      if strcmp(cfg.directionality, 'inflow') || isempty(cfg.directionality)
        %the interpretation of 'inflow' and 'outflow' depend on
        %the definition in the bivariate representation of the data
        %in FieldTrip the row index 'causes' the column index channel
        %data.(cfg.parameter) = reshape(mean(data.(cfg.parameter)(:, sel, :), 2), [siz(1) 1 siz(3:end)]);
        sel1 = 1:siz(1);
        sel2 = sel;
        meandir = 2;
      elseif strcmp(cfg.directionality, 'outflow')
        %data.(cfg.parameter) = reshape(mean(data.(cfg.parameter)(sel, :, :), 1), [siz(1) 1 siz(3:end)]);
        sel1 = sel;
        sel2 = 1:siz(1);
        meandir = 1;
        
      elseif strcmp(cfg.directionality, 'ff-fd')
        error('cfg.directionality = ''ff-fd'' is not supported anymore, you have to manually subtract the two before the call to ft_multiplotER');
      elseif strcmp(cfg.directionality, 'fd-ff')
        error('cfg.directionality = ''fd-ff'' is not supported anymore, you have to manually subtract the two before the call to ft_multiplotER');
      end %if directionality
    end %if ~isfull
  end %for i
end %handle the bivariate data

% Get physical min/max range of x
if strcmp(cfg.xlim, 'maxmin')
  % Find maxmin throughout all varargins:
  xmin = [];
  xmax = [];
  for i=1:length(varargin)
    xmin = min([xmin varargin{i}.(xparam)]);
    xmax = max([xmax varargin{i}.(xparam)]);
  end
else
  xmin = cfg.xlim(1);
  xmax = cfg.xlim(2);
end

% Get the index of the nearest bin
for i=1:Ndata
  xidmin(i, 1) = nearest(varargin{i}.(xparam), xmin);
  xidmax(i, 1) = nearest(varargin{i}.(xparam), xmax);
end

if strcmp('freq',yparam) && strcmp('freq',dtype)
  tmpcfg = keepfields(cfg, {'parameter'});
  tmpcfg.avgoverfreq = 'yes';
  tmpcfg.frequency   = cfg.frequency;
  [varargin{:}] = ft_selectdata(tmpcfg, varargin{:});
  % restore the provenance information
  [cfg, varargin{:}] = rollback_provenance(cfg, varargin{:});
elseif strcmp('time',yparam) && strcmp('freq',dtype)
  tmpcfg = keepfields(cfg, {'parameter'});
  tmpcfg.avgovertime = 'yes';
  tmpcfg.latency     = cfg.latency;
  [varargin{:}] = ft_selectdata(tmpcfg, varargin{:});
  % restore the provenance information
  [cfg, varargin{:}] = rollback_provenance(cfg, varargin{:});
end

% Get physical y-axis range (ylim / parameter):
if strcmp(cfg.ylim, 'maxmin') || strcmp(cfg.ylim, 'maxabs')
  % Find maxmin throughout all varargins:
  ymin = [];
  ymax = [];
  for i=1:length(varargin)
    % Select the channels in the data that match with the layout and that
    % are selected for plotting:
    dat = [];
    dat = varargin{i}.(cfg.parameter);
    seldat1 = match_str(varargin{i}.label, lay.label);   % indexes labels corresponding in input and layout
    seldat2 = match_str(varargin{i}.label, cfg.channel); % indexes labels corresponding in input and plot-selection
    if isempty(seldat1)
      error('labels in data and labels in layout do not match');
    end
    data = dat(intersect(seldat1, seldat2), :);
    ymin = min([ymin min(min(min(data)))]);
    ymax = max([ymax max(max(max(data)))]);
  end
  
  if strcmp(cfg.ylim, 'maxabs') % handle maxabs, make y-axis center on 0
    ymax = max([abs(ymax) abs(ymin)]);
    ymin = -ymax;
  elseif strcmp(cfg.ylim, 'zeromax')
    ymin = 0;
  elseif strcmp(cfg.ylim, 'minzero')
    ymax = 0;
  end
  
else
  ymin = cfg.ylim(1);
  ymax = cfg.ylim(2);
end

% convert the layout to Ole's style of variable names
X      = lay.pos(:, 1);
Y      = lay.pos(:, 2);
width  = lay.width;
height = lay.height;
Lbl    = lay.label;

% Create empty channel coordinates and labels arrays:
chanX(1:length(Lbl)) = NaN;
chanY(1:length(Lbl)) = NaN;
chanLabels = cell(1, length(Lbl));

hold on;
colorLabels = [];

% Plot each data set:
for i=1:Ndata
  % Make vector dat with one value for each channel
  dat  = varargin{i}.(cfg.parameter);
  % get dimord dimensions
  dims = textscan(varargin{i}.dimord, '%s', 'Delimiter', '_');
  dims = dims{1};
  ydim = find(strcmp(yparam, dims));
  xdim = find(strcmp(xparam, dims));
  zdim = setdiff(1:ndims(dat), [ydim xdim]);
  % and permute
  dat = permute(dat, [zdim(:)' ydim xdim]);
  
  xval = varargin{i}.(xparam);
  
  % Take subselection of channels, this only works
  % in the non-interactive mode
  if exist('selchannel', 'var')
    sellab = match_str(varargin{i}.label, selchannel);
    label  = varargin{i}.label(sellab);
  else
    sellab = 1:numel(varargin{i}.label);
    label  = varargin{i}.label;
  end
  
  if isfull
    dat = dat(sel1, sel2, xidmin(i):xidmax(i));
    dat = nanmean(dat, meandir);
  elseif haslabelcmb
    dat = dat(sellab, xidmin(i):xidmax(i));
  else
    dat = dat(sellab, xidmin(i):xidmax(i));
  end
  xval = xval(xidmin(i):xidmax(i));
  
  % Select the channels in the data that match with the layout:
  [seldat, sellay] = match_str(label, cfg.layout.label);
  if isempty(seldat)
    error('labels in data and labels in layout do not match');
  end
  
  % gather the data of multiple input arguments
<<<<<<< HEAD
  alldat{i} = dat(seldat, :);

=======
  datamatrix{i} = dat(seldat, :);
  
>>>>>>> be0b3bb3
  % Select x and y coordinates and labels of the channels in the data
  layX = cfg.layout.pos(sellay, 1);
  layY = cfg.layout.pos(sellay, 2);
  layLabels = cfg.layout.label(sellay);
  
  if ~isempty(cfg.maskparameter)
    % one value for each channel, or one value for each channel-time point
    maskmatrix = varargin{1}.(cfg.maskparameter)(seldat, :);
    maskmatrix = maskmatrix(:, xidmin:xidmax);
  else
    % create an Nx0 matrix
    maskmatrix = zeros(length(seldat), 0);
  end
  
  if Ndata > 1
    if ischar(GRAPHCOLOR);        colorLabels = [colorLabels iname{i+1} '=' GRAPHCOLOR(i+1) '\n'];
    elseif isnumeric(GRAPHCOLOR); colorLabels = [colorLabels iname{i+1} '=' num2str(GRAPHCOLOR(i+1, :)) '\n'];
    end
  end
end % for number of input data

for m=1:length(layLabels)
  % Plot ER
  
  if ischar(GRAPHCOLOR);        color = GRAPHCOLOR(2:end);
  elseif isnumeric(GRAPHCOLOR); color = GRAPHCOLOR(2:end, :);
  end
  
  mask = maskmatrix(m, :);
  
  for i=1:Ndata
    yval(i, :) = alldat{i}(m, :);
  end
  
  % Clip out of bounds y values:
  yval(yval > ymax) = ymax;
  yval(yval < ymin) = ymin;
  
  if strcmp(cfg.showlabels, 'yes')
    label = layLabels(m);
  else
    % don't show labels
    label = [];
  end
<<<<<<< HEAD

=======
>>>>>>> be0b3bb3
  
  ft_plot_vector(xval, yval, 'width', width(m), 'height', height(m), 'hpos', layX(m), 'vpos', layY(m), 'hlim', [xmin xmax], 'vlim', [ymin ymax], 'color', color, 'style', cfg.linestyle{i}, 'linewidth', cfg.linewidth, 'axis', cfg.axes, 'highlight', mask, 'highlightstyle', cfg.maskstyle, 'label', label, 'box', cfg.box, 'fontsize', cfg.fontsize);
  
  if i==1,
    % Keep ER plot coordinates (at centre of ER plot), and channel labels (will be stored in the figure's UserData struct):
    chanX(m) = X(m) + 0.5 * width(m);
    chanY(m) = Y(m) + 0.5 * height(m);
    chanLabels{m} = Lbl{m};
  end
end % for number of channels


% Add the colors of the different datasets to the comment:
cfg.comment = [cfg.comment colorLabels];

% Write comment text:
if istrue(cfg.showcomment)
  l = cellstrmatch('COMNT', Lbl);
  if ~isempty(l)
    ft_plot_text(X(l), Y(l), sprintf(cfg.comment), 'FontSize', cfg.fontsize);
  end
end

% Plot scales:
if istrue(cfg.showscale)
  l = cellstrmatch('SCALE', Lbl);
  if ~isempty(l)
    plotScales([xmin xmax], [ymin ymax], X(l), Y(l), width(1), height(1), cfg)
  end
end

% set the figure window title
if isempty(get(gcf, 'Name'))
  if nargin > 1
    dataname = {inputname(2)};
    for k = 2:Ndata
      dataname{end+1} = inputname(k+1);
    end
  else % data provided through cfg.inputfile
    dataname = cfg.inputfile;
  end
  
  if isempty(cfg.figurename)
    set(gcf, 'Name', sprintf('%d: %s: %s', double(gcf), mfilename, join_str(', ', dataname)));
    set(gcf, 'NumberTitle', 'off');
  else
    set(gcf, 'name', cfg.figurename);
    set(gcf, 'NumberTitle', 'off');
  end
else
  dataname = {''};
end

% Make the figure interactive:
if strcmp(cfg.interactive, 'yes')
  
  % add the cfg/data/channel information to the figure under identifier linked to this axis
  ident                 = ['axh' num2str(round(sum(clock.*1e6)))]; % unique identifier for this axis
  set(gca,'tag',ident);
  info                  = guidata(gcf);
  info.(ident).x        = lay.pos(:, 1);
  info.(ident).y        = lay.pos(:, 2);
  info.(ident).label    = lay.label;
  info.(ident).dataname = dataname;
  info.(ident).cfg      = cfg;
  info.(ident).varargin = varargin;
  guidata(gcf, info);
  
  set(gcf, 'WindowButtonUpFcn',  {@ft_select_channel, 'multiple', true, 'callback', {@select_singleplotER}, 'event', 'WindowButtonUpFcn'});
  set(gcf, 'WindowButtonDownFcn', {@ft_select_channel, 'multiple', true, 'callback', {@select_singleplotER}, 'event', 'WindowButtonDownFcn'});
  set(gcf, 'WindowButtonMotionFcn', {@ft_select_channel, 'multiple', true, 'callback', {@select_singleplotER}, 'event', 'WindowButtonMotionFcn'});
end

axis tight
axis off
if strcmp(cfg.box, 'yes')
  abc = axis;
  axis(abc + [-1 +1 -1 +1]*mean(abs(abc))/10)
end
hold off

% Set orientation for printing if specified
if ~isempty(cfg.orient)
  orient(gcf, cfg.orient);
end

% Set renderer if specified
if ~isempty(cfg.renderer)
  set(gcf, 'renderer', cfg.renderer)
end

% do the general cleanup and bookkeeping at the end of the function
ft_postamble debug
ft_postamble trackconfig
ft_postamble previous varargin
ft_postamble provenance

% add a menu to the figure, but only if the current figure does not have subplots
% also, delete any possibly existing previous menu, this is safe because delete([]) does nothing
delete(findobj(gcf, 'type', 'uimenu', 'label', 'FieldTrip'));
if numel(findobj(gcf, 'type', 'axes')) <= 1
  ftmenu = uimenu(gcf, 'Label', 'FieldTrip');
  uimenu(ftmenu, 'Label', 'Show pipeline', 'Callback', {@menu_pipeline, cfg});
  uimenu(ftmenu, 'Label', 'About', 'Callback', @menu_about);
end

%%%%%%%%%%%%%%%%%%%%%%%%%%%%%%%%%%%%%%%%%%%%%%%%%%%%%%%%%%%%%%%%%%%%%%%%%%%%%%
% SUBFUNCTION
%%%%%%%%%%%%%%%%%%%%%%%%%%%%%%%%%%%%%%%%%%%%%%%%%%%%%%%%%%%%%%%%%%%%%%%%%%%%%%
function plotScales(hlim, vlim, hpos, vpos, width, height, cfg)

% the placement of all elements is identical
placement = {'hpos', hpos, 'vpos', vpos, 'width', width, 'height', height, 'hlim', hlim, 'vlim', vlim};

ft_plot_box([hlim vlim], placement{:}, 'edgecolor', 'k');

if hlim(1)<=0 && hlim(2)>=0
  ft_plot_vector([0 0], vlim, placement{:}, 'color', 'b');
end

if vlim(1)<=0 && vlim(2)>=0
  ft_plot_vector(hlim, [0 0], placement{:}, 'color', 'b');
end

ft_plot_text(hlim(1), vlim(1), [num2str(hlim(1), 3) ' '], placement{:}, 'rotation', 90, 'HorizontalAlignment', 'Right', 'VerticalAlignment', 'top', 'FontSize', cfg.fontsize);
ft_plot_text(hlim(2), vlim(1), [num2str(hlim(2), 3) ' '], placement{:}, 'rotation', 90, 'HorizontalAlignment', 'Right', 'VerticalAlignment', 'top', 'FontSize', cfg.fontsize);
ft_plot_text(hlim(1), vlim(1), [num2str(vlim(1), 3) ' '], placement{:}, 'HorizontalAlignment', 'Right', 'VerticalAlignment', 'bottom', 'FontSize', cfg.fontsize);
ft_plot_text(hlim(1), vlim(2), [num2str(vlim(2), 3) ' '], placement{:}, 'HorizontalAlignment', 'Right', 'VerticalAlignment', 'bottom', 'FontSize', cfg.fontsize);

%%%%%%%%%%%%%%%%%%%%%%%%%%%%%%%%%%%%%%%%%%%%%%%%%%%%%%%%%%%%%%%%%%%%%%%%%%%%%%
% SUBFUNCTION
%%%%%%%%%%%%%%%%%%%%%%%%%%%%%%%%%%%%%%%%%%%%%%%%%%%%%%%%%%%%%%%%%%%%%%%%%%%%%%
function l = cellstrmatch(str, strlist)
l = [];
for k=1:length(strlist)
  if strcmp(char(str), char(strlist(k)))
    l = [l k];
  end
end

%%%%%%%%%%%%%%%%%%%%%%%%%%%%%%%%%%%%%%%%%%%%%%%%%%%%%%%%%%%%%%%%%%%%%%%%%%%%%%
% SUBFUNCTION which is called after selecting channels in case of cfg.refchannel='gui'
%%%%%%%%%%%%%%%%%%%%%%%%%%%%%%%%%%%%%%%%%%%%%%%%%%%%%%%%%%%%%%%%%%%%%%%%%%%%%%
function select_multiplotER(label, cfg, varargin)
if ~isempty(label)
  if isfield(cfg, 'inputfile')
    % the reading has already been done and varargin contains the data
    cfg = rmfield(cfg, 'inputfile');
  end
  % put data name in here, this cannot be resolved by other means
  info = guidata(gcf);
  cfg.dataname = info.dataname;
  if iscell(label)
    label = label{1};
  end
  cfg.refchannel = label; % FIXME this only works with label being a string
  fprintf('selected cfg.refchannel = ''%s''\n', cfg.refchannel);
  % ensure that the new figure appears at the same position
  f = figure('Position', get(gcf, 'Position'));
  ft_multiplotER(cfg, varargin{:});
end

%%%%%%%%%%%%%%%%%%%%%%%%%%%%%%%%%%%%%%%%%%%%%%%%%%%%%%%%%%%%%%%%%%%%%%%%%%%%%%
% SUBFUNCTION which is called after selecting channels in case of cfg.interactive='yes'
%%%%%%%%%%%%%%%%%%%%%%%%%%%%%%%%%%%%%%%%%%%%%%%%%%%%%%%%%%%%%%%%%%%%%%%%%%%%%%
function select_singleplotER(label, varargin)
% fetch cfg/data based on axis indentifier given as tag
ident       = get(gca,'tag');
info        = guidata(gcf);
cfg         = info.(ident).cfg;
datvarargin = info.(ident).varargin;
if ~isempty(label)
  if isfield(cfg, 'inputfile')
    % the reading has already been done and varargin contains the data
    cfg = rmfield(cfg, 'inputfile');
  end
  cfg.channel = label;
  % put data name in here, this cannot be resolved by other means
  cfg.dataname = info.(ident).dataname;
  fprintf('selected cfg.channel = {');
  for i=1:(length(cfg.channel)-1)
    fprintf('''%s'', ', cfg.channel{i});
  end
  fprintf('''%s''}\n', cfg.channel{end});
  p = get(gcf, 'Position');
  f = figure('position', p);
  ft_singleplotER(cfg, datvarargin{:});
end<|MERGE_RESOLUTION|>--- conflicted
+++ resolved
@@ -648,13 +648,7 @@
   end
   
   % gather the data of multiple input arguments
-<<<<<<< HEAD
   alldat{i} = dat(seldat, :);
-
-=======
-  datamatrix{i} = dat(seldat, :);
-  
->>>>>>> be0b3bb3
   % Select x and y coordinates and labels of the channels in the data
   layX = cfg.layout.pos(sellay, 1);
   layY = cfg.layout.pos(sellay, 2);
@@ -699,10 +693,6 @@
     % don't show labels
     label = [];
   end
-<<<<<<< HEAD
-
-=======
->>>>>>> be0b3bb3
   
   ft_plot_vector(xval, yval, 'width', width(m), 'height', height(m), 'hpos', layX(m), 'vpos', layY(m), 'hlim', [xmin xmax], 'vlim', [ymin ymax], 'color', color, 'style', cfg.linestyle{i}, 'linewidth', cfg.linewidth, 'axis', cfg.axes, 'highlight', mask, 'highlightstyle', cfg.maskstyle, 'label', label, 'box', cfg.box, 'fontsize', cfg.fontsize);
   
