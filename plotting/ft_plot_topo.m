function [Zi, h] = ft_plot_topo(chanX, chanY, dat, varargin)

% FT_PLOT_TOPO interpolates and plots the 2-D spatial topography of the
% potential or field distribution over the head
%
% Use as
%   ft_plot_topo(x, y, val, ...)
%
% Optional arguments should come in key-value pairs and can include
%   'gridscale'     = scalar, number of points along both directions for interpolation (default = 67)
%   'datmask'       = vector of same dimensions as val
%   'mask'          = cell-array with line segments that forms the mask (see FT_PREPARE_LAYOUT)
%   'outline'       = cell-array with line segments that for the outline (see  FT_PREPARE_LAYOUT)
%   'isolines'      = vector with values for isocontour lines (default = [])
%   'interplim'    = string, 'electrodes', 'head', 'mask' or 'mask_individual' (default = 'electrodes')
%   'interpmethod'  = string, 'nearest', 'linear', 'natural', 'cubic' or 'v4' (default = 'v4')
%   'style'         = can be 'surf', 'iso', 'isofill', 'surfiso', 'imsat', 'imsatiso'
%   'clim'          = [min max], limits for color scaling
%   'shading'       = string, 'none', 'flat', 'interp' (default = 'flat')
%   'parent'        = handle which is set as the parent for all plots
%   'tag'           = string, the name assigned to the object. All tags with the same name can be deleted in a figure, without deleting other parts of the figure.
%
% It is possible to plot the object in a local pseudo-axis (c.f. subplot), which is specfied as follows
%   'hpos'          = horizontal position of the lower left corner of the local axes
%   'vpos'          = vertical position of the lower left corner of the local axes
%   'width'         = width of the local axes
%   'height'        = height of the local axes
%   'hlim'          = horizontal scaling limits within the local axes
%   'vlim'          = vertical scaling limits within the local axes
%
<<<<<<< HEAD
% See also FT_PREPARE_LAYOUT,  FT_PLOT_TOPO3D
=======
% See also FT_PLOT_TOPO3D, FT_TOPOPLOTER, FT_TOPOPLOTTFR
>>>>>>> be0b3bb3

% Copyrights (C) 2009-2016, Giovanni Piantoni, Robert Oostenveld
%
% This file is part of FieldTrip, see http://www.fieldtriptoolbox.org
% for the documentation and details.
%
%    FieldTrip is free software: you can redistribute it and/or modify
%    it under the terms of the GNU General Public License as published by
%    the Free Software Foundation, either version 3 of the License, or
%    (at your option) any later version.
%
%    FieldTrip is distributed in the hope that it will be useful,
%    but WITHOUT ANY WARRANTY; without even the implied warranty of
%    MERCHANTABILITY or FITNESS FOR A PARTICULAR PURPOSE.  See the
%    GNU General Public License for more details.
%
%    You should have received a copy of the GNU General Public License
%    along with FieldTrip. If not, see <http://www.gnu.org/licenses/>.
%
% $Id$

% these are for speeding up the plotting on subsequent calls
persistent previous_argin previous_maskimage

ws = warning('on', 'MATLAB:divideByZero');

% get the optional input arguments
hpos          = ft_getopt(varargin, 'hpos',         0);
vpos          = ft_getopt(varargin, 'vpos',         0);
width         = ft_getopt(varargin, 'width',        []);
height        = ft_getopt(varargin, 'height',       []);
gridscale     = ft_getopt(varargin, 'gridscale');
shading       = ft_getopt(varargin, 'shading',      'flat');
interplim     = ft_getopt(varargin, 'interplim');
interpmethod  = ft_getopt(varargin, 'interpmethod', 'v4');
style         = ft_getopt(varargin, 'style',        'surfiso'); % can be 'surf', 'iso', 'isofill', 'surfiso', 'imsat', 'imsatiso'
tag           = ft_getopt(varargin, 'tag',          '');
isolines      = ft_getopt(varargin, 'isolines');
datmask       = ft_getopt(varargin, 'datmask');
mask          = ft_getopt(varargin, 'mask');
outline       = ft_getopt(varargin, 'outline');
clim          = ft_getopt(varargin, 'clim', []);
parent        = ft_getopt(varargin, 'parent', []);

iseven = @(n) mod(n,2)==0;

if isequal(getenv('USER'), 'roboos')
  % use the jansch trick
  if iseven(numel(chanX))
    % try to detect planar channels, and combine on the fly
    chan1 = [chanX(1:2:end) chanY(1:2:end)];
    chan2 = [chanX(2:2:end) chanY(2:2:end)];
    rho = corr(chan1, chan2);
    if rho(1,1)>(1-1e-6)
      ft_warning('detected planar channels, combining according to Pythagorean theorem');
      chanX = (chanX(1:2:end) + chanX(2:2:end))/2;
      chanY = (chanY(1:2:end) + chanY(2:2:end))/2;
      dat   = sqrt(dat(1:2:end).^2 + dat(2:2:end).^2);
    end
  end
end

if isempty(gridscale)
  if numel(mask)>1
    gridscale = numel(mask)*67;
  else
    gridscale = 67;
  end
end

if isempty(interplim)
  if numel(mask)>1
    interplim = 'mask_individual';
  else
    interplim = 'electrodes';
  end
end

% check for nans in the data, they can be still left incase people want to mask non channels.
if any(isnan(dat))
  warning('the data passed to ft_plot_topo contains NaNs, these channels will be removed from the data to prevent interpolation errors, but will remain in the mask');
  flagNaN = true;
else
  flagNaN = false;
end
NaNind = isnan(dat);

% everything is added to the current figure
holdflag = ishold;
if ~holdflag
  hold on
end

% layout units can be arbitrary (e.g. pixels for .mat files)
% so we need to compute the right scaling factor
% create a matrix with all coordinates
% from positions, mask, and outline
allCoords = [chanX(:) chanY(:)];
if ~isempty(mask)
  for k = 1:numel(mask)
    allCoords = [allCoords; mask{k}];
  end
end
if ~isempty(outline)
  for k = 1:numel(outline)
    allCoords = [allCoords; outline{k}];
  end
end

naturalWidth = (max(allCoords(:, 1))-min(allCoords(:, 1)));
naturalHeight = (max(allCoords(:, 2))-min(allCoords(:, 2)));

if isempty(width) && isempty(height)
  xScaling = 1;
  yScaling = 1;
elseif isempty(width) && ~isempty(height)
  % height specified, auto-compute width while maintaining aspect ratio
  yScaling = height/naturalHeight;
  xScaling = yScaling;
elseif ~isempty(width) && isempty(height)
  % width specified, auto-compute height while maintaining aspect ratio
  xScaling = width/naturalWidth;
  yScaling = xScaling;
else
  % both width and height specified
  xScaling = width/naturalWidth;
  yScaling = height/naturalHeight;
end

% keep original channel positions
chanXorg = chanX;
chanYorg = chanY;
chanX = chanX(:) * xScaling + hpos;
chanY = chanY(:) * yScaling + vpos;

if strcmp(interplim, 'electrodes'),
  hlim = [min(chanX) max(chanX)];
  vlim = [min(chanY) max(chanY)];
elseif (strcmp(interplim, 'mask') || strcmp(interplim, 'mask_individual')) && ~isempty(mask),
  hlim = [inf -inf];
  vlim = [inf -inf];
  for i=1:length(mask)
    hlim = [min([hlim(1); mask{i}(:, 1)*xScaling+hpos]) max([hlim(2); mask{i}(:, 1)*xScaling+hpos])];
    vlim = [min([vlim(1); mask{i}(:, 2)*yScaling+vpos]) max([vlim(2); mask{i}(:, 2)*yScaling+vpos])];
  end
else % head
  hlim = [min(chanX) max(chanX)];
  vlim = [min(chanY) max(chanY)];
end

% check if all mask point are inside the limits otherwise redefine mask
newpoints = [];
if length(mask)==1
  % which channels are outside
  outside = false(length(chanX), 1);
  inside  = inside_contour([chanX chanY], mask{1});
  outside = ~inside;
  newpoints = [chanX(outside) chanY(outside)];
end

% try to speed up the preparation of the mask on subsequent calls
%current_argin = {chanX, chanY, gridscale, mask, datmask}; % old: to be plotted channel positions must be the same
current_argin = {chanXorg, chanYorg, gridscale, mask, datmask, interplim}; % new: unscaled channel positions must be the same over calls
if isequal(current_argin, previous_argin)
  % don't construct the binary image, but reuse it from the previous call
  maskimage = previous_maskimage;
elseif ~isempty(mask)
  % convert the mask into a binary image
  maskimage = zeros(gridscale);%false(gridscale);
  %hlim      = [min(chanX) max(chanX)];
  %vlim      = [min(chanY) max(chanY)];
  xi        = linspace(hlim(1), hlim(2), gridscale);   % x-axis for interpolation (row vector)
  yi        = linspace(vlim(1), vlim(2), gridscale);   % y-axis for interpolation (row vector)
  [Xi, Yi]   = meshgrid(xi', yi);
  if ~isempty(newpoints) && (hpos == 0 || vpos == 0)
    warning('Some points fall outside the outline, please consider using another layout')
    % FIXME: I am not sure about it, to be tested!
    %     tmp = [mask{1};newpoints];
    %     indx = convhull(tmp(:, 1), tmp(:, 2));
    %     mask{1} = tmp(indx, :);
    % NOTE: if you set hpos and/or vpos, newpoints is not empty, but nothing
    % needs to be fixed (this fixme screws up things, then)
  end
  for i=1:length(mask)
    mask{i}(:, 1) = mask{i}(:, 1)*xScaling+hpos;
    mask{i}(:, 2) = mask{i}(:, 2)*yScaling+vpos;
    mask{i}(end+1, :) = mask{i}(1, :);                     % force them to be closed
    maskimage(inside_contour([Xi(:) Yi(:)], mask{i})) = i;
  end
  
else
  maskimage = [];
end

% adjust maskimage to also mask channels as specified in maskdat
if ~isempty(datmask)
  xi           = linspace(hlim(1), hlim(2), gridscale);   % x-axis for interpolation (row vector)
  yi           = linspace(vlim(1), vlim(2), gridscale);   % y-axis for interpolation (row vector)
  maskimagetmp = griddata(chanX', chanY, double(datmask), xi', yi, 'nearest'); % interpolate the mask data
  if isempty(maskimage)
    maskimage = maskimagetmp;
  else
    maskimage = (maskimage + maskimagetmp) > 1.01;
  end
end

% take out NaN channels if interpmethod does not work with NaNs
if flagNaN && strcmp(interpmethod, default_interpmethod)
  dat(NaNind) = [];
  chanX(NaNind) = [];
  chanY(NaNind) = [];
end

% convert chanX, chanY and dat to double
dat = double(dat);
chanX = double(chanX);
chanY = double(chanY);

%interpolate data
xi         = linspace(hlim(1), hlim(2), gridscale);       % x-axis for interpolation (row vector)
yi         = linspace(vlim(1), vlim(2), gridscale);       % y-axis for interpolation (row vector)

if ~ft_platform_supports('griddata-vector-input')
  % in GNU Octave, griddata does not support vector
  % positions; make a grid to get the locations in vector form
  [xi,yi]=meshgrid(xi,yi);
  xi=xi';
end

if ~isempty(maskimage) && strcmp(interplim, 'mask_individual')
  % do the interpolation for each set of electrodes within a mask, useful
  % for ECoG data with multiple grids, to avoid cross talk
  Zi = zeros(size(maskimage));
  Xi = Zi;
  Yi = Zi;
  for i=1:numel(mask)
    chansel = inside_contour([chanX chanY], mask{i});
    if any(chansel)
      [Xi, Yi, tmpZi]  = griddata(chanX(chansel)', chanY(chansel), dat(chansel), xi', yi, interpmethod);
      Zi(maskimage==i) = tmpZi(maskimage==i);
    end
  end
else
  [Xi, Yi, Zi] = griddata(chanX', chanY, dat, xi', yi, interpmethod); % interpolate the topographic data
end

if ~isempty(maskimage)
  % make boolean
  maskimage      = maskimage~=0;
  % apply mask to the data to hide parts of the interpolated data (outside the circle) and channels that were specified to be masked
  % this combines the input options mask and maskdat
  Zi(~maskimage) = NaN;
end

% The topography should be plotted prior to the isolines to ensure that it is exported correctly, see http://bugzilla.fcdonders.nl/show_bug.cgi?id=2496
if strcmp(style, 'surf') || strcmp(style, 'surfiso')
  
  deltax = xi(2)-xi(1); % length of grid entry
  deltay = yi(2)-yi(1); % length of grid entry
  h = surf(Xi-deltax/2, Yi-deltay/2, zeros(size(Zi)), Zi, 'EdgeColor', 'none', 'FaceColor', shading);
  set(h, 'tag', tag);
  if ~isempty(parent)
    set(h, 'Parent', parent);
  end
  
  % this is an alternative to using NaN values to hide parts of the interpolated data (outside the circle), but fails in eps files
  % the NaN solution is more robust and works for all renderers and file formats
  %   if ~isempty(maskimage)
  %     set(h, 'facealpha', 'flat');
  %     set(h, 'alphadatamapping', 'scaled');
  %     set(h, 'alphadata', maskimage);
  %   end
  
elseif strcmp(style, 'imsat') || strcmp(style, 'imsatiso')
  % Plot the surface in an alternate style (using imagesc and saturation masking) so that it can be nicely saved to a vectorized format
  
  % set mask and cdat, and check for clim
  if isempty(clim)
    error('clim is required for style = ''imsat'' or style = ''imsatiso''')
  end
  satmask = maskimage;
  cdat = Zi;
  % below code is shared with ft_plot_matrix
  
  
  % This approach changes the color of pixels to white, regardless of colormap, without using opengl
  % It does by converting by:
  % 1) convert the to-be-plotted data to their respective rgb color values (determined by colormap)
  % 2) convert these rgb color values to hsv values, hue-saturation-value
  % 3) for to-be-masked-pixels, set saturation to 0 and value to 1 (hue is irrelevant when they are)
  % 4) convert the hsv values back to rgb values
  % 5) plot these values
  
  % enforce mask properties (satmask is 0 when a pixel needs to be masked, 1 if otherwise)
  satmask = round(double(satmask));   % enforce binary white-masking, the hsv approach cannot be used for 'white-shading'
  satmask(isnan(cdat)) = false;       % make sure NaNs are plotted as white pixels, even when using non-integer mask values
  
  % do 1, by converting the data-values to zero-based indices of the colormap
  ncolors = size(get(gcf, 'colormap'), 1); % determines range of index, if a figure has been created by the caller function, gcf changes nothing, if not, a figure is created (which the below would do otherwise)
  indcdat = (cdat + -clim(1)) * (ncolors / (-clim(1) + clim(2))); % transform cdat-values to have a 0-(ncolors-1) range (range depends on colormap used, and thus also on clim)
  rgbcdat = ind2rgb(uint8(floor(indcdat)), colormap);
  % do 2
  hsvcdat = rgb2hsv(rgbcdat);
  % do 3
  hsvs = hsvcdat(:,:,2);
  hsvs(~satmask) = 0;
  hsvv = hsvcdat(:,:,3);
  hsvv(~satmask) = 1;
  hsvcdat(:,:,2) = hsvs;
  hsvcdat(:,:,3) = hsvv;
  % do 4
  rgbcdat = hsv2rgb(hsvcdat);
  % do 5
<<<<<<< HEAD
  h = imagesc(xi, yi, rgbcdat,clim);
  set(h,'tag',tag);
  
=======
  h = imagesc(xi, yi, rgbcdat, clim);
  set(h, 'tag', tag);

>>>>>>> be0b3bb3
end

% Plot the outline of the head, ears and nose
for i=1:length(outline)
  xval = outline{i}(:, 1) * xScaling  + hpos;
  yval = outline{i}(:, 2) * yScaling + vpos;
  ft_plot_vector(xval, yval, 'Color', 'k', 'LineWidth', 2, 'tag', tag, 'parent', parent);
end

% Create isolines
if strcmp(style, 'iso') || strcmp(style, 'surfiso') ||  strcmp(style, 'imsatiso')
  if ~isempty(isolines)
    [cont, h] = contour(Xi, Yi, Zi, isolines, 'k');
    set(h, 'tag', tag);
    if ~isempty(parent)
      set(h, 'Parent', parent);
    end
  end
end

% Plot filled contours
if strcmp(style, 'isofill') && ~isempty(isolines)
  [cont, h] = contourf(Xi, Yi, Zi, isolines, 'k');
  set(h, 'tag', tag);
  if ~isempty(parent)
    set(h, 'Parent', parent);
  end
end

% apply clim if it was given
if ~isempty(clim)
  caxis(clim)
end

% remember the current input arguments, so that they can be
% reused on a subsequent call in case the same input argument is given
previous_argin     = current_argin;
previous_maskimage = maskimage;

if ~holdflag
  hold off
end

warning(ws); % revert to original state<|MERGE_RESOLUTION|>--- conflicted
+++ resolved
@@ -28,11 +28,7 @@
 %   'hlim'          = horizontal scaling limits within the local axes
 %   'vlim'          = vertical scaling limits within the local axes
 %
-<<<<<<< HEAD
-% See also FT_PREPARE_LAYOUT,  FT_PLOT_TOPO3D
-=======
-% See also FT_PLOT_TOPO3D, FT_TOPOPLOTER, FT_TOPOPLOTTFR
->>>>>>> be0b3bb3
+% See also FT_PREPARE_LAYOUT, FT_TOPOPLOTER, FT_TOPOPLOTTFR
 
 % Copyrights (C) 2009-2016, Giovanni Piantoni, Robert Oostenveld
 %
@@ -346,15 +342,8 @@
   % do 4
   rgbcdat = hsv2rgb(hsvcdat);
   % do 5
-<<<<<<< HEAD
-  h = imagesc(xi, yi, rgbcdat,clim);
-  set(h,'tag',tag);
-  
-=======
   h = imagesc(xi, yi, rgbcdat, clim);
   set(h, 'tag', tag);
-
->>>>>>> be0b3bb3
 end
 
 % Plot the outline of the head, ears and nose
