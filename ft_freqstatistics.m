function [stat] = ft_freqstatistics(cfg, varargin)

% FT_FREQSTATISTICS computes significance probabilities and/or critical
% values of a parametric statistical test or a non-parametric permutation
% test.
%
% Use as
%   [stat] = ft_freqstatistics(cfg, freq1, freq2, ...)
% where the input data is the result from FT_FREQANALYSIS, FT_FREQDESCRIPTIVES
% or from FT_FREQGRANDAVERAGE.
%
% The configuration can contain the following options for data selection
%   cfg.channel     = Nx1 cell-array with selection of channels (default = 'all'),
%                     see FT_CHANNELSELECTION for details
%   cfg.latency     = [begin end] in seconds or 'all' (default = 'all')
%   cfg.frequency   = [begin end], can be 'all'       (default = 'all')
%   cfg.avgoverchan = 'yes' or 'no'                   (default = 'no')
%   cfg.avgovertime = 'yes' or 'no'                   (default = 'no')
%   cfg.avgoverfreq = 'yes' or 'no'                   (default = 'no')
%   cfg.parameter   = string                          (default = 'powspctrm')
%
% If you specify cfg.correctm='cluster', then the following is required
%   cfg.neighbours  = neighbourhood structure, see FT_PREPARE_NEIGHBOURS
%
% Furthermore, the configuration should contain
%   cfg.method       = different methods for calculating the significance probability and/or critical value
%                    'montecarlo'    get Monte-Carlo estimates of the significance probabilities and/or critical values from the permutation distribution,
%                    'analytic'      get significance probabilities and/or critical values from the analytic reference distribution (typically, the sampling distribution under the null hypothesis),
%                    'stats'         use a parametric test from the MATLAB statistics toolbox,
%                    'crossvalidate' use crossvalidation to compute predictive performance
%
%   cfg.design       = Nxnumobservations: design matrix (for examples/advice, please see the Fieldtrip wiki,
%                      especially cluster-permutation tutorial and the 'walkthrough' design-matrix section)
%
% The other cfg options depend on the method that you select. You
% should read the help of the respective subfunction FT_STATISTICS_XXX
% for the corresponding configuration options and for a detailed
% explanation of each method.
%
% To facilitate data-handling and distributed computing you can use
%   cfg.inputfile   =  ...
%   cfg.outputfile  =  ...
% If you specify one of these (or both) the input data will be read from a *.mat
% file on disk and/or the output data will be written to a *.mat file. These mat
% files should contain only a single variable, corresponding with the
% input/output structure.
%
% See also FT_FREQANALYSIS, FT_FREQDESCRIPTIVES, FT_FREQGRANDAVERAGE

% Copyright (C) 2005-2014, Robert Oostenveld & Jan-Mathijs Schoffelen
%
% This file is part of FieldTrip, see http://www.ru.nl/neuroimaging/fieldtrip
% for the documentation and details.
%
%    FieldTrip is free software: you can redistribute it and/or modify
%    it under the terms of the GNU General Public License as published by
%    the Free Software Foundation, either version 3 of the License, or
%    (at your option) any later version.
%
%    FieldTrip is distributed in the hope that it will be useful,
%    but WITHOUT ANY WARRANTY; without even the implied warranty of
%    MERCHANTABILITY or FITNESS FOR A PARTICULAR PURPOSE.  See the
%    GNU General Public License for more details.
%
%    You should have received a copy of the GNU General Public License
%    along with FieldTrip. If not, see <http://www.gnu.org/licenses/>.
%
% $Id$

revision = '$Id$';

% do the general setup of the function
ft_defaults
ft_preamble init
ft_preamble provenance
ft_preamble trackconfig
ft_preamble debug
ft_preamble loadvar varargin

% the abort variable is set to true or false in ft_preamble_init
if abort
  return
end

% check if the input cfg is valid for this function
cfg = ft_checkconfig(cfg, 'required',    {'method', 'design'});
cfg = ft_checkconfig(cfg, 'renamed',     {'approach',   'method'});
cfg = ft_checkconfig(cfg, 'forbidden',   {'transform'});
cfg = ft_checkconfig(cfg, 'forbidden',   {'trials'}); % this used to be present until 24 Dec 2014, but was deemed too confusing by Robert

% check if the input data is valid for this function
for i=1:length(varargin)
  varargin{i} = ft_checkdata(varargin{i}, 'datatype', 'freq', 'feedback', 'no');
end

% set the defaults
cfg.parameter   = ft_getopt(cfg, 'parameter'); % default is set below
cfg.correctm    = ft_getopt(cfg, 'correctm');
cfg.channel     = ft_getopt(cfg, 'channel',     'all');
cfg.avgoverchan = ft_getopt(cfg, 'avgoverchan', 'no');
cfg.latency     = ft_getopt(cfg, 'latency',     'all');
<<<<<<< HEAD
cfg.avgovertime = ft_getopt(cfg, 'avgovertime', 'no');
cfg.frequency   = ft_getopt(cfg, 'frequency',   'all');
=======
cfg.frequency   = ft_getopt(cfg, 'frequency',   'all');
cfg.avgoverchan = ft_getopt(cfg, 'avgoverchan', 'no');
cfg.avgovertime = ft_getopt(cfg, 'avgovertime', 'no');
>>>>>>> 64bcd56b
cfg.avgoverfreq = ft_getopt(cfg, 'avgoverfreq', 'no');

if isempty(cfg.parameter)
  if isfield(varargin{1}, 'powspctrm')
    cfg.parameter = 'powspctrm';
  end
end

% ensure that the data in all inputs has the same channels, time-axis, etc.
tmpcfg = keepfields(cfg, {'frequency', 'avgoverfreq', 'latency', 'avgovertime', 'channel', 'avgoverchan', 'parameter'});
[varargin{:}] = ft_selectdata(tmpcfg, varargin{:});
% restore the provenance information
[cfg, varargin{:}] = rollback_provenance(cfg, varargin{:});

if strcmp(cfg.correctm, 'cluster') && length(varargin{1}.label)>1
  % this is required for clustering with multiple channels
  ft_checkconfig(cfg, 'required', 'neighbours');
end

dimord = getdimord(varargin{1}, cfg.parameter);
dimsiz = getdimsiz(varargin{1}, cfg.parameter);
dimtok = tokenize(dimord, '_');
<<<<<<< HEAD
=======
dimsiz(end+1:length(dimtok)) = 1; % there can be additional trailing singleton dimensions
>>>>>>> 64bcd56b
rptdim = find( strcmp(dimtok, 'subj') |  strcmp(dimtok, 'rpt') |  strcmp(dimtok, 'rpttap'));
datdim = find(~strcmp(dimtok, 'subj') & ~strcmp(dimtok, 'rpt') & ~strcmp(dimtok, 'rpttap'));
datsiz = dimsiz(datdim);

% pass these fields to the low-level functions, they should be removed further down
cfg.dimord = sprintf('%s_', dimtok{datdim});
cfg.dimord = cfg.dimord(1:end-1); % remove trailing _
cfg.dim    = dimsiz(datdim);

if isempty(rptdim)
  % repetitions are across multiple inputs
  dat = nan(prod(dimsiz), length(varargin));
  for i=1:length(varargin)
    tmp = varargin{i}.(cfg.parameter);
    dat(:,i) = tmp(:);
  end
else
  % repetitions are within inputs
  dat = cell(size(varargin));
  for i=1:length(varargin)
    tmp = varargin{i}.(cfg.parameter);
    if rptdim~=1
      % move the repetitions to the first dimension
      tmp = permute(tmp, [rptdim datdim]);
    end
    dat{i} = reshape(tmp, size(tmp,1), []);
  end
  dat = cat(1, dat{:});   % repetitions along 1st dimension
  dat = dat';             % repetitions along 2nd dimension
end

if size(cfg.design,2)~=size(dat,2)
  cfg.design = transpose(cfg.design);
end

design = cfg.design;

% determine the function handle to the intermediate-level statistics function
if exist(['ft_statistics_' cfg.method])
  statmethod = str2func(['ft_statistics_' cfg.method]);
else
  error('could not find the corresponding function for cfg.method="%s"\n', cfg.method);
end
fprintf('using "%s" for the statistical testing\n', func2str(statmethod));

% check that the design completely describes the data
if size(dat,2) ~= size(cfg.design,2)
  error('the length of the design matrix (%d) does not match the number of observations in the data (%d)', size(cfg.design,2), size(dat,2));
end

% determine the number of output arguments
try
  % the nargout function in Matlab 6.5 and older does not work on function handles
  num = nargout(statmethod);
catch
  num = 1;
end

% perform the statistical test
if strcmp(func2str(statmethod),'ft_statistics_montecarlo')
  % because ft_statistics_montecarlo (or to be precise, clusterstat) requires to know whether it is getting source data,
  % the following (ugly) work around is necessary
  if num>1
    [stat, cfg] = statmethod(cfg, dat, design);
  else
    [stat] = statmethod(cfg, dat, design);
  end
else
  if num>1
    [stat, cfg] = statmethod(cfg, dat, design);
  else
    [stat] = statmethod(cfg, dat, design);
  end
end

if ~isstruct(stat)
  % only the probability was returned as a single matrix, reformat into a structure
  stat = struct('prob', stat);
end

% the statistical output contains multiple elements, e.g. F-value, beta-weights and probability
fn = fieldnames(stat);

for i=1:length(fn)
  if numel(stat.(fn{i}))==prod(datsiz)
    % reformat into the same dimensions as the input data
    stat.(fn{i}) = reshape(stat.(fn{i}), [datsiz 1]);
  end
end

% describe the dimensions of the output data
stat.dimord = cfg.dimord;

% copy the descripive fields into the output
stat = copyfields(varargin{1}, stat, {'freq', 'time', 'label'});

% these were only present to inform the low-level functions
<<<<<<< HEAD
cfg = rmfield(cfg, 'dim');
cfg = rmfield(cfg, 'dimord');
=======
cfg = removefields(cfg, {'dim', 'dimord'});
>>>>>>> 64bcd56b

% do the general cleanup and bookkeeping at the end of the function
ft_postamble debug
ft_postamble trackconfig
ft_postamble provenance
ft_postamble previous varargin
ft_postamble history stat
ft_postamble savevar stat<|MERGE_RESOLUTION|>--- conflicted
+++ resolved
@@ -97,16 +97,10 @@
 cfg.parameter   = ft_getopt(cfg, 'parameter'); % default is set below
 cfg.correctm    = ft_getopt(cfg, 'correctm');
 cfg.channel     = ft_getopt(cfg, 'channel',     'all');
-cfg.avgoverchan = ft_getopt(cfg, 'avgoverchan', 'no');
 cfg.latency     = ft_getopt(cfg, 'latency',     'all');
-<<<<<<< HEAD
-cfg.avgovertime = ft_getopt(cfg, 'avgovertime', 'no');
-cfg.frequency   = ft_getopt(cfg, 'frequency',   'all');
-=======
 cfg.frequency   = ft_getopt(cfg, 'frequency',   'all');
 cfg.avgoverchan = ft_getopt(cfg, 'avgoverchan', 'no');
 cfg.avgovertime = ft_getopt(cfg, 'avgovertime', 'no');
->>>>>>> 64bcd56b
 cfg.avgoverfreq = ft_getopt(cfg, 'avgoverfreq', 'no');
 
 if isempty(cfg.parameter)
@@ -128,11 +122,8 @@
 
 dimord = getdimord(varargin{1}, cfg.parameter);
 dimsiz = getdimsiz(varargin{1}, cfg.parameter);
+dimsiz(end+1:length(dimtok)) = 1; % there can be additional trailing singleton dimensions
 dimtok = tokenize(dimord, '_');
-<<<<<<< HEAD
-=======
-dimsiz(end+1:length(dimtok)) = 1; % there can be additional trailing singleton dimensions
->>>>>>> 64bcd56b
 rptdim = find( strcmp(dimtok, 'subj') |  strcmp(dimtok, 'rpt') |  strcmp(dimtok, 'rpttap'));
 datdim = find(~strcmp(dimtok, 'subj') & ~strcmp(dimtok, 'rpt') & ~strcmp(dimtok, 'rpttap'));
 datsiz = dimsiz(datdim);
@@ -230,12 +221,7 @@
 stat = copyfields(varargin{1}, stat, {'freq', 'time', 'label'});
 
 % these were only present to inform the low-level functions
-<<<<<<< HEAD
-cfg = rmfield(cfg, 'dim');
-cfg = rmfield(cfg, 'dimord');
-=======
 cfg = removefields(cfg, {'dim', 'dimord'});
->>>>>>> 64bcd56b
 
 % do the general cleanup and bookkeeping at the end of the function
 ft_postamble debug
